# https://domoreexp.visualstudio.com/Teamspace/_build?definitionId=6457

resources:
  repositories:
  - repository: SkypeSpaces-Infra
    type: git
    name: SkypeSpaces-Infra
  - repository: MsTeamsServices-Tools
    type: git
    name: MsTeamsServices-Tools

variables:
- template: variables/variables.yml
- name: esLintExclusionFilePath
  value: "$(Build.SourcesDirectory)/.eslintignore"
- name: esLintTargets
  value: ''

trigger:
- scenario_test

extends:
  template: azure-devops-templates/steps/coral/general_build_template.yml@SkypeSpaces-Infra
  parameters:    
    name: 'build'
    pool:
      name: 1ES-Teams-MMSWindows2019
    jobParams:
      displayName: 'CI SDK Build'
      condition: succeeded()
      timeoutInMinutes: 30
      cancelTimeoutInMinutes: 5
    service_tree:
      service_id: ${{ variables.ServiceTreeID }}
      isProduction: false    
    sdl:
      esLint:
        esLintExclusionFilePath: ${{ variables.esLintExclusionFilePath }}

    stages:
    - stage: BuildLiveShareSDK
      jobs:
      - job: Phase1
        displayName: Build Live Share SDK
        pool:
          name: 1ES-Teams-MMSWindows2019
        condition: succeeded()
        variables:
          Build.SDL.Roslyn.Enabled: false
        timeoutInMinutes: 10
        cancelTimeoutInMinutes: 1

        steps:
        - script: "npm install --no-audit --legacy-peer-deps"
          workingDirectory: ""
          displayName: "npm install"

        - script: "npm run build"
          workingDirectory: ""
          displayName: "npm run build"

        - script: "npm install --no-audit --legacy-peer-deps"
          workingDirectory: "${{ variables.sdk_samples_directory }}/javascript/02.react-video"
          displayName: "npm install sample"

        - script: "npm run build"
          workingDirectory: "${{ variables.sdk_samples_directory }}/javascript/02.react-video"
          displayName: "npm run build sample"

<<<<<<< HEAD
        - task: Bash@3
          script: |
            sh scenario_test.sh
          displayName: "run test"
=======
        - script: "npm run start"
          workingDirectory: "${{ variables.sdk_samples_directory }}/javascript/02.react-video"
          displayName: "npm run start"
          background: true
        
        - script: "yarn test > logs"
          workingDirectory: "${{ variables.sdk_samples_directory }}/javascript/02.react-video"
          displayName: "yarn test"
>>>>>>> 0eaa23f1
<|MERGE_RESOLUTION|>--- conflicted
+++ resolved
@@ -67,18 +67,7 @@
           workingDirectory: "${{ variables.sdk_samples_directory }}/javascript/02.react-video"
           displayName: "npm run build sample"
 
-<<<<<<< HEAD
         - task: Bash@3
           script: |
             sh scenario_test.sh
-          displayName: "run test"
-=======
-        - script: "npm run start"
-          workingDirectory: "${{ variables.sdk_samples_directory }}/javascript/02.react-video"
-          displayName: "npm run start"
-          background: true
-        
-        - script: "yarn test > logs"
-          workingDirectory: "${{ variables.sdk_samples_directory }}/javascript/02.react-video"
-          displayName: "yarn test"
->>>>>>> 0eaa23f1
+          displayName: "run test"