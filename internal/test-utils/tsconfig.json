{
    "compilerOptions": {
        /* Visit https://aka.ms/tsconfig.json to read more about this file */

        /* Basic Options */
        // "incremental": true,                   /* Enable incremental compilation */
        "target": "es6" /* Specify ECMAScript target version: 'ES3' (default), 'ES5', 'ES2015', 'ES2016', 'ES2017', 'ES2018', 'ES2019', 'ES2020', or 'ESNEXT'. */,
<<<<<<< HEAD
        "module": "esnext" /* Specify module code generation: 'none', 'commonjs', 'amd', 'system', 'umd', 'es2015', 'es2020', or 'ESNext'. */,
        "moduleResolution": "bundler",
=======
        "module": "CommonJS" /* Specify module code generation: 'none', 'commonjs', 'amd', 'system', 'umd', 'es2015', 'es2020', or 'ESNext'. */,
>>>>>>> a875776c
        "lib": [
            "es2020",
            "DOM"
        ] /* Specify library files to be included in the compilation. */,
        "allowJs": false /* Allow javascript files to be compiled. */,
        // "checkJs": true,                       /* Report errors in .js files. */
        // "jsx": "preserve",                     /* Specify JSX code generation: 'preserve', 'react-native', or 'react'. */
        "declaration": true /* Generates corresponding '.d.ts' file. */,
        "declarationMap": true /* Generates a sourcemap for each corresponding '.d.ts' file. */,
        "sourceMap": true /* Generates corresponding '.map' file. */,
        // "outFile": "./",                       /* Concatenate and emit output to single file. */
        "outDir": "./bin" /* Redirect output structure to the directory. */,
        // "rootDir": "./src",                       /* Specify the root directory of input files. Use to control the output directory structure with --outDir. */
        // "composite": true,                     /* Enable project compilation */
        // "tsBuildInfoFile": "./",               /* Specify file to store incremental compilation information */
        // "removeComments": true,                /* Do not emit comments to output. */
        // "noEmit": true,                        /* Do not emit outputs. */
        // "importHelpers": true,                 /* Import emit helpers from 'tslib'. */
        // "downlevelIteration": true,            /* Provide full support for iterables in 'for-of', spread, and destructuring when targeting 'ES5' or 'ES3'. */
        // "isolatedModules": true,               /* Transpile each file as a separate module (similar to 'ts.transpileModule'). */

        /* Strict Type-Checking Options */
        "strict": true /* Enable all strict type-checking options. */,
        // "noImplicitAny": true,                 /* Raise error on expressions and declarations with an implied 'any' type. */
        // "strictNullChecks": true,              /* Enable strict null checks. */
        // "strictFunctionTypes": true,           /* Enable strict checking of function types. */
        // "strictBindCallApply": true,           /* Enable strict 'bind', 'call', and 'apply' methods on functions. */
        // "strictPropertyInitialization": true,  /* Enable strict checking of property initialization in classes. */
        // "noImplicitThis": true,                /* Raise error on 'this' expressions with an implied 'any' type. */
        // "alwaysStrict": true,                  /* Parse in strict mode and emit "use strict" for each source file. */

        /* Additional Checks */
        // "noUnusedLocals": true,                /* Report errors on unused locals. */
        // "noUnusedParameters": true,            /* Report errors on unused parameters. */
        // "noImplicitReturns": true,             /* Report error when not all code paths in function return a value. */
        // "noFallthroughCasesInSwitch": true,    /* Report errors for fallthrough cases in switch statement. */

        /* Module Resolution Options */
        // "moduleResolution": "node",            /* Specify module resolution strategy: 'node' (Node.js) or 'classic' (TypeScript pre-1.6). */
        // "baseUrl": "./",                       /* Base directory to resolve non-absolute module names. */
        // "paths": {},                           /* A series of entries which re-map imports to lookup locations relative to the 'baseUrl'. */
        // "rootDirs": [],                        /* List of root folders whose combined content represents the structure of the project at runtime. */
        // "typeRoots": [],                       /* List of folders to include type definitions from. */
        // "types": [],                           /* Type declaration files to be included in compilation. */
        // "allowSyntheticDefaultImports": true,  /* Allow default imports from modules with no default export. This does not affect code emit, just typechecking. */
        "esModuleInterop": true /* Enables emit interoperability between CommonJS and ES Modules via creation of namespace objects for all imports. Implies 'allowSyntheticDefaultImports'. */,
        // "preserveSymlinks": true,              /* Do not resolve the real path of symlinks. */
        // "allowUmdGlobalAccess": true,          /* Allow accessing UMD globals from modules. */

        /* Source Map Options */
        // "sourceRoot": "",                      /* Specify the location where debugger should locate TypeScript files instead of source locations. */
        // "mapRoot": "",                         /* Specify the location where debugger should locate map files instead of generated locations. */
        // "inlineSourceMap": true,               /* Emit a single file with source maps instead of having a separate file. */
        // "inlineSources": true,                 /* Emit the source alongside the sourcemaps within a single file; requires '--inlineSourceMap' or '--sourceMap' to be set. */

        /* Experimental Options */
        // "experimentalDecorators": true,        /* Enables experimental support for ES7 decorators. */
        // "emitDecoratorMetadata": true,         /* Enables experimental support for emitting type metadata for decorators. */

        /* Advanced Options */
        "skipLibCheck": true /* Skip type checking of declaration files. */,
        "forceConsistentCasingInFileNames": true /* Disallow inconsistently-cased references to the same file. */
    },
    "exclude": ["build", "dist", "node_modules"],
    "include": ["test/**/*.ts"],
    "files": ["src/index.ts"]
}<|MERGE_RESOLUTION|>--- conflicted
+++ resolved
@@ -5,12 +5,7 @@
         /* Basic Options */
         // "incremental": true,                   /* Enable incremental compilation */
         "target": "es6" /* Specify ECMAScript target version: 'ES3' (default), 'ES5', 'ES2015', 'ES2016', 'ES2017', 'ES2018', 'ES2019', 'ES2020', or 'ESNEXT'. */,
-<<<<<<< HEAD
-        "module": "esnext" /* Specify module code generation: 'none', 'commonjs', 'amd', 'system', 'umd', 'es2015', 'es2020', or 'ESNext'. */,
-        "moduleResolution": "bundler",
-=======
         "module": "CommonJS" /* Specify module code generation: 'none', 'commonjs', 'amd', 'system', 'umd', 'es2015', 'es2020', or 'ESNext'. */,
->>>>>>> a875776c
         "lib": [
             "es2020",
             "DOM"
