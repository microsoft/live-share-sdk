{
    "name": "build",
    "version": "1.0.0",
    "description": "build file for Live Share SDK",
    "main": "index.js",
    "workspaces": [
        "packages/live-share",
        "packages/live-share-acs",
        "packages/live-share-canvas",
        "packages/live-share-media",
        "packages/live-share-react",
        "internal/test-utils",
        "samples/javascript/*",
        "samples/typescript/*"
    ],
    "scripts": {
        "build": "node workspace-cmd-util.js build internal packages samples/javascript samples/typescript",
        "build:packages": "node workspace-cmd-util.js build internal packages",
        "build:samples": "node workspace-cmd-util.js build samples/javascript samples/typescript",
        "build:docs": "typedoc packages/live-share packages/live-share-media packages/live-share-turbo packages/live-share-canvas",
        "test:packages": "node workspace-cmd-util.js test packages",
        "doctor": "npm run doctor:src && npm run doctor:json",
        "doctor:src": "eslint **/src/**/*.{j,t}s{,x} --fix",
        "doctor:json": "eslint **/*.json --fix",
        "clean": "npm exec --workspaces -- npx rimraf node_modules && npx rimraf node_modules"
    },
    "author": "",
    "license": "Microsoft",
    "devDependencies": {
<<<<<<< HEAD
        "@typescript-eslint/eslint-plugin": "^5.59.2",
        "@typescript-eslint/parser": "^5.59.7",
        "eslint": "^8.41.0",
        "eslint-config-prettier": "^8.8.0",
        "eslint-plugin-prettier": "^4.2.1",
        "eslint-plugin-react": "^7.32.2",
        "eslint-plugin-react-hooks": "^4.6.0",
        "prettier": "^2.8.8",
        "typedoc": "^0.24.6",
        "typescript": "~5.1.6"
=======
        "@typescript-eslint/eslint-plugin": "^7.16.0",
        "@typescript-eslint/parser": "^7.16.0",
        "eslint": "^8.56.0",
        "eslint-config-prettier": "^9.1.0",
        "eslint-plugin-prettier": "^5.1.3",
        "eslint-plugin-react": "^7.34.4",
        "eslint-plugin-react-hooks": "^4.6.2",
        "prettier": "^3.3.3",
        "typedoc": "^0.26.4",
        "typescript": "~5.5.3"
>>>>>>> a875776c
    }
}<|MERGE_RESOLUTION|>--- conflicted
+++ resolved
@@ -27,18 +27,6 @@
     "author": "",
     "license": "Microsoft",
     "devDependencies": {
-<<<<<<< HEAD
-        "@typescript-eslint/eslint-plugin": "^5.59.2",
-        "@typescript-eslint/parser": "^5.59.7",
-        "eslint": "^8.41.0",
-        "eslint-config-prettier": "^8.8.0",
-        "eslint-plugin-prettier": "^4.2.1",
-        "eslint-plugin-react": "^7.32.2",
-        "eslint-plugin-react-hooks": "^4.6.0",
-        "prettier": "^2.8.8",
-        "typedoc": "^0.24.6",
-        "typescript": "~5.1.6"
-=======
         "@typescript-eslint/eslint-plugin": "^7.16.0",
         "@typescript-eslint/parser": "^7.16.0",
         "eslint": "^8.56.0",
@@ -49,6 +37,5 @@
         "prettier": "^3.3.3",
         "typedoc": "^0.26.4",
         "typescript": "~5.5.3"
->>>>>>> a875776c
     }
 }