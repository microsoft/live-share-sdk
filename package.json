{
    "name": "build",
    "version": "1.0.0",
    "description": "build file for Live Share SDK",
    "main": "index.js",
    "workspaces": [
        "packages/live-share",
        "packages/live-share-acs",
        "packages/live-share-canvas",
        "packages/live-share-media",
        "packages/live-share-react",
        "internal/test-utils",
        "samples/javascript/*",
        "samples/typescript/*"
    ],
    "scripts": {
<<<<<<< HEAD
        "build": "npm run build:packages && npm run build:samples",
        "build:packages": "node internal/build-tools/concurrent-packages-build.js",
        "build:samples": "npm run build -w=\"samples/javascript\" -w=\"samples/typescript\"",
        "build:docs": "typedoc packages/live-share packages/live-share-media packages/live-share-turbo packages/live-share-canvas",
=======
        "build": "node workspace-cmd-util.js build internal packages samples/javascript samples/typescript",
        "build:packages": "node workspace-cmd-util.js build internal packages",
        "build:samples": "node workspace-cmd-util.js build samples/javascript samples/typescript",
        "test:packages": "node workspace-cmd-util.js test packages",
>>>>>>> f0edcbf3
        "doctor": "npm run doctor:src && npm run doctor:json",
        "doctor:src": "eslint **/src/**/*.{j,t}s{,x} --fix",
        "doctor:json": "eslint **/*.json --fix",
        "doctor:buildtools": "eslint internal/build-tools/*.js --fix",
        "doctor:prettier": "prettier . --write",
        "clean": "npm exec --workspaces -- npx rimraf node_modules && npx rimraf node_modules",
        "prepare": "node internal/build-tools/ensure-packages-built.js"
    },
    "author": "",
    "license": "Microsoft",
    "devDependencies": {
        "@typescript-eslint/eslint-plugin": "^7.16.0",
        "@typescript-eslint/parser": "^7.16.0",
        "eslint": "^8.56.0",
        "eslint-config-prettier": "^9.1.0",
        "eslint-plugin-prettier": "^5.1.3",
        "eslint-plugin-react": "^7.34.4",
        "eslint-plugin-react-hooks": "^4.6.2",
        "prettier": "^3.3.3",
        "typescript": "~5.5.3"
    }
}<|MERGE_RESOLUTION|>--- conflicted
+++ resolved
@@ -14,17 +14,9 @@
         "samples/typescript/*"
     ],
     "scripts": {
-<<<<<<< HEAD
         "build": "npm run build:packages && npm run build:samples",
         "build:packages": "node internal/build-tools/concurrent-packages-build.js",
         "build:samples": "npm run build -w=\"samples/javascript\" -w=\"samples/typescript\"",
-        "build:docs": "typedoc packages/live-share packages/live-share-media packages/live-share-turbo packages/live-share-canvas",
-=======
-        "build": "node workspace-cmd-util.js build internal packages samples/javascript samples/typescript",
-        "build:packages": "node workspace-cmd-util.js build internal packages",
-        "build:samples": "node workspace-cmd-util.js build samples/javascript samples/typescript",
-        "test:packages": "node workspace-cmd-util.js test packages",
->>>>>>> f0edcbf3
         "doctor": "npm run doctor:src && npm run doctor:json",
         "doctor:src": "eslint **/src/**/*.{j,t}s{,x} --fix",
         "doctor:json": "eslint **/*.json --fix",
