{
    "name": "@microsoft/live-share-media",
    "version": "1.0.0",
    "description": "Live Share classes that synchronize media playback across clients.",
    "author": "Microsoft",
    "license": "SEE LICENSE IN LICENSE",
    "main": "./bin/index.js",
    "types": "./bin/index.d.ts",
    "scripts": {
        "clean": "npx shx rm -rf bin",
        "build": "tsc -p tsconfig.build.json",
        "test": "ts-mocha --config ./src/test/.mocharc.js src/**/*.spec.ts --timeout 10000",
        "test:debug": "ts-mocha src/**/*.spec.ts --inspect-brk",
        "test:coverage": "nyc --reporter=html --reporter=text --reporter=text-summary npm test"
    },
    "devDependencies": {
<<<<<<< HEAD
        "@microsoft/live-share": "1.0.0-preview.23",
        "@fluidframework/test-client-utils": "^1.3.6",
        "@fluidframework/test-runtime-utils": "^1.3.6",
        "@fluidframework/test-utils": "^1.3.6",
        "@fluidframework/test-version-utils": "^1.3.6",
=======
        "@microsoft/live-share": "1.0.0",
>>>>>>> 7ff1e02a
        "@types/assert": "^1.5.6",
        "@types/mocha": "^10.0.1",
        "@types/node": "^20.2.3",
        "fluid-framework": "^1.3.6",
        "mocha": "^10.2.0",
        "nyc": "^15.1.0",
        "ts-mocha": "^10.0.0",
        "typescript": "^5.0.4"
    },
    "peerDependencies": {
        "@microsoft/live-share": "1.0.0",
        "fluid-framework": "^1.2.3"
    },
    "repository": {
        "directory": "packages/live-share-media",
        "type": "git",
        "url": "https://github.com/microsoft/live-share-sdk"
    },
    "homepage": "https://aka.ms/teamsliveshare",
    "bugs": {
        "url": "https://github.com/microsoft/live-share-sdk/issues"
    }
}<|MERGE_RESOLUTION|>--- conflicted
+++ resolved
@@ -14,15 +14,11 @@
         "test:coverage": "nyc --reporter=html --reporter=text --reporter=text-summary npm test"
     },
     "devDependencies": {
-<<<<<<< HEAD
-        "@microsoft/live-share": "1.0.0-preview.23",
+        "@microsoft/live-share": "1.0.0",
         "@fluidframework/test-client-utils": "^1.3.6",
         "@fluidframework/test-runtime-utils": "^1.3.6",
         "@fluidframework/test-utils": "^1.3.6",
         "@fluidframework/test-version-utils": "^1.3.6",
-=======
-        "@microsoft/live-share": "1.0.0",
->>>>>>> 7ff1e02a
         "@types/assert": "^1.5.6",
         "@types/mocha": "^10.0.1",
         "@types/node": "^20.2.3",
