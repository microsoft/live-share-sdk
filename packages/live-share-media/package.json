--- conflicted
+++ resolved
@@ -40,11 +40,7 @@
         "mocha": "^10.2.0",
         "nyc": "^15.1.0",
         "ts-mocha": "^10.0.0",
-<<<<<<< HEAD
-        "typescript": "~5.1.6"
-=======
         "typescript": "~5.5.3"
->>>>>>> a875776c
     },
     "peerDependencies": {
         "@microsoft/live-share": "2.0.0-internal.5",
