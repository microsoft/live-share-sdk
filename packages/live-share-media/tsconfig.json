{
    "compilerOptions": {
        /* Visit https://aka.ms/tsconfig.json to read more about this file */
<<<<<<< HEAD

        /* Basic Options */
        // "incremental": true,                   /* Enable incremental compilation */
        "target": "es6" /* Specify ECMAScript target version: 'ES3' (default), 'ES5', 'ES2015', 'ES2016', 'ES2017', 'ES2018', 'ES2019', 'ES2020', or 'ESNEXT'. */,
        "module": "esnext" /* Specify module code generation: 'none', 'commonjs', 'amd', 'system', 'umd', 'es2015', 'es2020', or 'ESNext'. */,
        "moduleResolution": "bundler",
=======
        /* Basic Options */
        // "incremental": true,                   /* Enable incremental compilation */
        "target": "es6" /* Specify ECMAScript target version: 'ES3' (default), 'ES5', 'ES2015', 'ES2016', 'ES2017', 'ES2018', 'ES2019', 'ES2020', or 'ESNEXT'. */,
        "module": "Preserve" /* Specify module code generation: 'none', 'commonjs', 'amd', 'system', 'umd', 'es2015', 'es2020', or 'ESNext'. */,
        "moduleResolution": "Bundler",
>>>>>>> a875776c
        "lib": [
            "es2020",
            "DOM"
        ] /* Specify library files to be included in the compilation. */,
        "allowJs": false /* Allow javascript files to be compiled. */,
        // "checkJs": true,                       /* Report errors in .js files. */
        // "jsx": "preserve",                     /* Specify JSX code generation: 'preserve', 'react-native', or 'react'. */
        "declaration": true /* Generates corresponding '.d.ts' file. */,
        "declarationMap": true /* Generates a sourcemap for each corresponding '.d.ts' file. */,
        "sourceMap": true /* Generates corresponding '.map' file. */,
        // "outFile": "./",                       /* Concatenate and emit output to single file. */
<<<<<<< HEAD
        "outDir": "./bin" /* Redirect output structure to the directory. */,
=======
        "outDir": "./bin/esm" /* Redirect output structure to the directory. */,
>>>>>>> a875776c
        // "rootDir": "./src",                       /* Specify the root directory of input files. Use to control the output directory structure with --outDir. */
        // "composite": true,                     /* Enable project compilation */
        // "tsBuildInfoFile": "./",               /* Specify file to store incremental compilation information */
        // "removeComments": true,                /* Do not emit comments to output. */
        // "noEmit": true,                        /* Do not emit outputs. */
        // "importHelpers": true,                 /* Import emit helpers from 'tslib'. */
        // "downlevelIteration": true,            /* Provide full support for iterables in 'for-of', spread, and destructuring when targeting 'ES5' or 'ES3'. */
        // "isolatedModules": true,               /* Transpile each file as a separate module (similar to 'ts.transpileModule'). */
<<<<<<< HEAD

=======
>>>>>>> a875776c
        /* Strict Type-Checking Options */
        "strict": true /* Enable all strict type-checking options. */,
        // "noImplicitAny": true,                 /* Raise error on expressions and declarations with an implied 'any' type. */
        // "strictNullChecks": true,              /* Enable strict null checks. */
        // "strictFunctionTypes": true,           /* Enable strict checking of function types. */
        // "strictBindCallApply": true,           /* Enable strict 'bind', 'call', and 'apply' methods on functions. */
        // "strictPropertyInitialization": true,  /* Enable strict checking of property initialization in classes. */
        // "noImplicitThis": true,                /* Raise error on 'this' expressions with an implied 'any' type. */
        // "alwaysStrict": true,                  /* Parse in strict mode and emit "use strict" for each source file. */
<<<<<<< HEAD

=======
>>>>>>> a875776c
        /* Additional Checks */
        // "noUnusedLocals": true,                /* Report errors on unused locals. */
        // "noUnusedParameters": true,            /* Report errors on unused parameters. */
        // "noImplicitReturns": true,             /* Report error when not all code paths in function return a value. */
        // "noFallthroughCasesInSwitch": true,    /* Report errors for fallthrough cases in switch statement. */
<<<<<<< HEAD

=======
>>>>>>> a875776c
        /* Module Resolution Options */
        // "moduleResolution": "node",            /* Specify module resolution strategy: 'node' (Node.js) or 'classic' (TypeScript pre-1.6). */
        // "baseUrl": "./",                       /* Base directory to resolve non-absolute module names. */
        // "paths": {},                           /* A series of entries which re-map imports to lookup locations relative to the 'baseUrl'. */
        // "rootDirs": [],                        /* List of root folders whose combined content represents the structure of the project at runtime. */
        // "typeRoots": [],                       /* List of folders to include type definitions from. */
        // "types": [],                           /* Type declaration files to be included in compilation. */
        // "allowSyntheticDefaultImports": true,  /* Allow default imports from modules with no default export. This does not affect code emit, just typechecking. */
        "esModuleInterop": true /* Enables emit interoperability between CommonJS and ES Modules via creation of namespace objects for all imports. Implies 'allowSyntheticDefaultImports'. */,
        // "preserveSymlinks": true,              /* Do not resolve the real path of symlinks. */
        // "allowUmdGlobalAccess": true,          /* Allow accessing UMD globals from modules. */
<<<<<<< HEAD

=======
>>>>>>> a875776c
        /* Source Map Options */
        // "sourceRoot": "",                      /* Specify the location where debugger should locate TypeScript files instead of source locations. */
        // "mapRoot": "",                         /* Specify the location where debugger should locate map files instead of generated locations. */
        // "inlineSourceMap": true,               /* Emit a single file with source maps instead of having a separate file. */
        // "inlineSources": true,                 /* Emit the source alongside the sourcemaps within a single file; requires '--inlineSourceMap' or '--sourceMap' to be set. */
<<<<<<< HEAD

        /* Experimental Options */
        // "experimentalDecorators": true,        /* Enables experimental support for ES7 decorators. */
        // "emitDecoratorMetadata": true,         /* Enables experimental support for emitting type metadata for decorators. */

=======
        /* Experimental Options */
        // "experimentalDecorators": true,        /* Enables experimental support for ES7 decorators. */
        // "emitDecoratorMetadata": true,         /* Enables experimental support for emitting type metadata for decorators. */
>>>>>>> a875776c
        /* Advanced Options */
        "skipLibCheck": true /* Skip type checking of declaration files. */,
        "forceConsistentCasingInFileNames": true /* Disallow inconsistently-cased references to the same file. */
    },
<<<<<<< HEAD
    "exclude": ["build", "dist", "node_modules"],
    "include": ["test/**/*.ts"],
=======
>>>>>>> a875776c
    "files": ["src/index.ts"]
}<|MERGE_RESOLUTION|>--- conflicted
+++ resolved
@@ -1,20 +1,11 @@
 {
     "compilerOptions": {
         /* Visit https://aka.ms/tsconfig.json to read more about this file */
-<<<<<<< HEAD
-
-        /* Basic Options */
-        // "incremental": true,                   /* Enable incremental compilation */
-        "target": "es6" /* Specify ECMAScript target version: 'ES3' (default), 'ES5', 'ES2015', 'ES2016', 'ES2017', 'ES2018', 'ES2019', 'ES2020', or 'ESNEXT'. */,
-        "module": "esnext" /* Specify module code generation: 'none', 'commonjs', 'amd', 'system', 'umd', 'es2015', 'es2020', or 'ESNext'. */,
-        "moduleResolution": "bundler",
-=======
         /* Basic Options */
         // "incremental": true,                   /* Enable incremental compilation */
         "target": "es6" /* Specify ECMAScript target version: 'ES3' (default), 'ES5', 'ES2015', 'ES2016', 'ES2017', 'ES2018', 'ES2019', 'ES2020', or 'ESNEXT'. */,
         "module": "Preserve" /* Specify module code generation: 'none', 'commonjs', 'amd', 'system', 'umd', 'es2015', 'es2020', or 'ESNext'. */,
         "moduleResolution": "Bundler",
->>>>>>> a875776c
         "lib": [
             "es2020",
             "DOM"
@@ -26,11 +17,7 @@
         "declarationMap": true /* Generates a sourcemap for each corresponding '.d.ts' file. */,
         "sourceMap": true /* Generates corresponding '.map' file. */,
         // "outFile": "./",                       /* Concatenate and emit output to single file. */
-<<<<<<< HEAD
-        "outDir": "./bin" /* Redirect output structure to the directory. */,
-=======
         "outDir": "./bin/esm" /* Redirect output structure to the directory. */,
->>>>>>> a875776c
         // "rootDir": "./src",                       /* Specify the root directory of input files. Use to control the output directory structure with --outDir. */
         // "composite": true,                     /* Enable project compilation */
         // "tsBuildInfoFile": "./",               /* Specify file to store incremental compilation information */
@@ -39,10 +26,6 @@
         // "importHelpers": true,                 /* Import emit helpers from 'tslib'. */
         // "downlevelIteration": true,            /* Provide full support for iterables in 'for-of', spread, and destructuring when targeting 'ES5' or 'ES3'. */
         // "isolatedModules": true,               /* Transpile each file as a separate module (similar to 'ts.transpileModule'). */
-<<<<<<< HEAD
-
-=======
->>>>>>> a875776c
         /* Strict Type-Checking Options */
         "strict": true /* Enable all strict type-checking options. */,
         // "noImplicitAny": true,                 /* Raise error on expressions and declarations with an implied 'any' type. */
@@ -52,19 +35,11 @@
         // "strictPropertyInitialization": true,  /* Enable strict checking of property initialization in classes. */
         // "noImplicitThis": true,                /* Raise error on 'this' expressions with an implied 'any' type. */
         // "alwaysStrict": true,                  /* Parse in strict mode and emit "use strict" for each source file. */
-<<<<<<< HEAD
-
-=======
->>>>>>> a875776c
         /* Additional Checks */
         // "noUnusedLocals": true,                /* Report errors on unused locals. */
         // "noUnusedParameters": true,            /* Report errors on unused parameters. */
         // "noImplicitReturns": true,             /* Report error when not all code paths in function return a value. */
         // "noFallthroughCasesInSwitch": true,    /* Report errors for fallthrough cases in switch statement. */
-<<<<<<< HEAD
-
-=======
->>>>>>> a875776c
         /* Module Resolution Options */
         // "moduleResolution": "node",            /* Specify module resolution strategy: 'node' (Node.js) or 'classic' (TypeScript pre-1.6). */
         // "baseUrl": "./",                       /* Base directory to resolve non-absolute module names. */
@@ -76,34 +51,17 @@
         "esModuleInterop": true /* Enables emit interoperability between CommonJS and ES Modules via creation of namespace objects for all imports. Implies 'allowSyntheticDefaultImports'. */,
         // "preserveSymlinks": true,              /* Do not resolve the real path of symlinks. */
         // "allowUmdGlobalAccess": true,          /* Allow accessing UMD globals from modules. */
-<<<<<<< HEAD
-
-=======
->>>>>>> a875776c
         /* Source Map Options */
         // "sourceRoot": "",                      /* Specify the location where debugger should locate TypeScript files instead of source locations. */
         // "mapRoot": "",                         /* Specify the location where debugger should locate map files instead of generated locations. */
         // "inlineSourceMap": true,               /* Emit a single file with source maps instead of having a separate file. */
         // "inlineSources": true,                 /* Emit the source alongside the sourcemaps within a single file; requires '--inlineSourceMap' or '--sourceMap' to be set. */
-<<<<<<< HEAD
-
         /* Experimental Options */
         // "experimentalDecorators": true,        /* Enables experimental support for ES7 decorators. */
         // "emitDecoratorMetadata": true,         /* Enables experimental support for emitting type metadata for decorators. */
-
-=======
-        /* Experimental Options */
-        // "experimentalDecorators": true,        /* Enables experimental support for ES7 decorators. */
-        // "emitDecoratorMetadata": true,         /* Enables experimental support for emitting type metadata for decorators. */
->>>>>>> a875776c
         /* Advanced Options */
         "skipLibCheck": true /* Skip type checking of declaration files. */,
         "forceConsistentCasingInFileNames": true /* Disallow inconsistently-cased references to the same file. */
     },
-<<<<<<< HEAD
-    "exclude": ["build", "dist", "node_modules"],
-    "include": ["test/**/*.ts"],
-=======
->>>>>>> a875776c
     "files": ["src/index.ts"]
 }