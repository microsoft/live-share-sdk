{
<<<<<<< HEAD
  "name": "@microsoft/live-share-react",
  "version": "2.0.0-internal.5",
  "description": "Build collaborative React apps using Microsoft's Fluid & Live Share frameworks with ease.",
  "author": "Microsoft",
  "license": "SEE LICENSE IN LICENSE",
  "main": "./bin/index.js",
  "types": "./bin/index.d.ts",
  "scripts": {
    "clean": "npx shx rm -rf bin",
    "build": "tsc -p tsconfig.build.json",
    "typecheck": "tsc"
  },
  "dependencies": {
    "url": "^0.11.0",
    "uuid": "^9.0.0"
  },
  "devDependencies": {
    "@babel/core": "^7.21.8",
    "@microsoft/live-share": "2.0.0-internal.5",
    "@microsoft/live-share-canvas": "2.0.0-internal.5",
    "@microsoft/live-share-media": "2.0.0-internal.5",
    "@types/react": "^18.0.0",
    "@types/react-dom": "^18.0.0",
    "@types/uuid": "^9.0.1",
    "babel-loader": "^9.1.2",
    "fluid-framework": "^2.0.0-rc.5.0.1",
    "typescript": "~5.1.6"
  },
  "peerDependencies": {
    "@microsoft/live-share": "2.0.0-internal.5",
    "@microsoft/live-share-canvas": "2.0.0-internal.5",
    "@microsoft/live-share-media": "2.0.0-internal.5",
    "fluid-framework": "^2.0.0-rc || ^2.0.0-internal",
    "react": "^16.8.0 || ^17 || ^18",
    "react-dom": "^16.8.0 || ^17 || ^18"
  },
  "repository": {
      "directory": "packages/live-share-react",
      "type": "git",
      "url": "https://github.com/microsoft/live-share-sdk"
  },
  "homepage": "https://aka.ms/teamsliveshare",
  "bugs": {
      "url": "https://github.com/microsoft/live-share-sdk/issues"
  }
=======
    "name": "@microsoft/live-share-react",
    "version": "2.0.0-internal.5",
    "description": "Build collaborative React apps using Microsoft's Fluid & Live Share frameworks with ease.",
    "author": "Microsoft",
    "license": "SEE LICENSE IN LICENSE",
    "main": "./bin/esm/index.js",
    "types": "./bin/esm/index.d.ts",
    "scripts": {
        "clean": "npx shx rm -rf bin",
        "build": "tsc -p tsconfig.json && tsc -p tsconfig.cjs.json",
        "typecheck": "tsc"
    },
    "exports": {
        ".": {
            "require": {
                "types": "./bin/cjs/index.d.ts",
                "default": "./bin/cjs/index.js"
            },
            "import": {
                "types": "./bin/esm/index.d.ts",
                "default": "./bin/esm/index.js"
            }
        }
    },
    "dependencies": {
        "url": "^0.11.0",
        "uuid": "^9.0.0"
    },
    "devDependencies": {
        "@babel/core": "^7.21.8",
        "@microsoft/live-share": "2.0.0-internal.5",
        "@microsoft/live-share-canvas": "2.0.0-internal.5",
        "@microsoft/live-share-media": "2.0.0-internal.5",
        "@types/react": "^18.0.0",
        "@types/react-dom": "^18.0.0",
        "@types/uuid": "^9.0.1",
        "babel-loader": "^9.1.2",
        "fluid-framework": "^2.0.0-rc.5.0.1",
        "typescript": "~5.5.3"
    },
    "peerDependencies": {
        "@microsoft/live-share": "2.0.0-internal.5",
        "@microsoft/live-share-canvas": "2.0.0-internal.5",
        "@microsoft/live-share-media": "2.0.0-internal.5",
        "fluid-framework": "^2.0.0-rc || ^2.0.0-internal",
        "react": "^16.8.0 || ^17 || ^18",
        "react-dom": "^16.8.0 || ^17 || ^18"
    },
    "repository": {
        "directory": "packages/live-share-react",
        "type": "git",
        "url": "https://github.com/microsoft/live-share-sdk"
    },
    "homepage": "https://aka.ms/teamsliveshare",
    "bugs": {
        "url": "https://github.com/microsoft/live-share-sdk/issues"
    }
>>>>>>> a875776c
}<|MERGE_RESOLUTION|>--- conflicted
+++ resolved
@@ -1,51 +1,4 @@
 {
-<<<<<<< HEAD
-  "name": "@microsoft/live-share-react",
-  "version": "2.0.0-internal.5",
-  "description": "Build collaborative React apps using Microsoft's Fluid & Live Share frameworks with ease.",
-  "author": "Microsoft",
-  "license": "SEE LICENSE IN LICENSE",
-  "main": "./bin/index.js",
-  "types": "./bin/index.d.ts",
-  "scripts": {
-    "clean": "npx shx rm -rf bin",
-    "build": "tsc -p tsconfig.build.json",
-    "typecheck": "tsc"
-  },
-  "dependencies": {
-    "url": "^0.11.0",
-    "uuid": "^9.0.0"
-  },
-  "devDependencies": {
-    "@babel/core": "^7.21.8",
-    "@microsoft/live-share": "2.0.0-internal.5",
-    "@microsoft/live-share-canvas": "2.0.0-internal.5",
-    "@microsoft/live-share-media": "2.0.0-internal.5",
-    "@types/react": "^18.0.0",
-    "@types/react-dom": "^18.0.0",
-    "@types/uuid": "^9.0.1",
-    "babel-loader": "^9.1.2",
-    "fluid-framework": "^2.0.0-rc.5.0.1",
-    "typescript": "~5.1.6"
-  },
-  "peerDependencies": {
-    "@microsoft/live-share": "2.0.0-internal.5",
-    "@microsoft/live-share-canvas": "2.0.0-internal.5",
-    "@microsoft/live-share-media": "2.0.0-internal.5",
-    "fluid-framework": "^2.0.0-rc || ^2.0.0-internal",
-    "react": "^16.8.0 || ^17 || ^18",
-    "react-dom": "^16.8.0 || ^17 || ^18"
-  },
-  "repository": {
-      "directory": "packages/live-share-react",
-      "type": "git",
-      "url": "https://github.com/microsoft/live-share-sdk"
-  },
-  "homepage": "https://aka.ms/teamsliveshare",
-  "bugs": {
-      "url": "https://github.com/microsoft/live-share-sdk/issues"
-  }
-=======
     "name": "@microsoft/live-share-react",
     "version": "2.0.0-internal.5",
     "description": "Build collaborative React apps using Microsoft's Fluid & Live Share frameworks with ease.",
@@ -103,5 +56,4 @@
     "bugs": {
         "url": "https://github.com/microsoft/live-share-sdk/issues"
     }
->>>>>>> a875776c
 }