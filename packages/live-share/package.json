--- conflicted
+++ resolved
@@ -1,12 +1,7 @@
 {
     "name": "@microsoft/live-share",
-<<<<<<< HEAD
-    "version": "1.0.0-preview.2",
-    "description": "Building collaboritive experiences for Microsoft Teams and M365 using Fluid.",
-=======
-    "version": "1.0.0-preview.3",
-    "description": "Building colaboritive experiences for Microsoft Teams and M365 using Fluid.",
->>>>>>> 4c82abce
+    "version": "1.0.0-preview.4",
+    "description": "Building collaborative experiences for Microsoft Teams and M365 using Fluid.",
     "author": "Microsoft",
     "license": "SEE LICENSE IN LICENSE",
     "main": "./bin/index.js",
