--- conflicted
+++ resolved
@@ -8,11 +8,7 @@
 import { ILiveEvent, UserMeetingRole, IClientTimestamp } from "./interfaces";
 import { LiveEventScope } from "./LiveEventScope";
 import { LiveEventTarget } from "./LiveEventTarget";
-<<<<<<< HEAD
-=======
-import { LocalRoleVerifier } from "./LocalRoleVerifier";
 import { DynamicObjectRegistry } from "./DynamicObjectRegistry";
->>>>>>> a0cbb6c4
 
 /**
  * Events supported by `LiveEvent` object.
@@ -184,29 +180,9 @@
 
         return true;
     }
-<<<<<<< HEAD
-}
-=======
-
-    /**
-     * Assigns a custom timestamp provider.
-     * @param provider The timestamp provider to use.
-     */
-    public static setTimestampProvider(provider: ITimestampProvider): void {
-        LiveEvent._timestampProvider = provider;
-    }
-
-    /**
-     * @hidden
-     * Assigns a new role verifier.
-     */
-    public static setRoleVerifier(provider: IRoleVerifier): void {
-        LiveEvent._roleVerifier = provider;
-    }
 }
 
 /**
  * Register `LiveEvent` as an available `LoadableObjectClass` for use in packages that support dynamic object loading, such as `@microsoft/live-share-turbo`.
  */
-DynamicObjectRegistry.registerObjectClass(LiveEvent, LiveEvent.TypeName);
->>>>>>> a0cbb6c4
+DynamicObjectRegistry.registerObjectClass(LiveEvent, LiveEvent.TypeName);