--- conflicted
+++ resolved
@@ -30,13 +30,8 @@
 } from "./interfaces.js";
 import { LiveDataObject } from "./internals/LiveDataObject.js";
 import { SharedObjectKind } from "fluid-framework";
-<<<<<<< HEAD
 import { cloneValue } from "./internals/utils.js";
 import { TelemetryEvents } from "./internals/consts.js";
-=======
-import { cloneValue } from "./internals/utils";
-import { TelemetryEvents } from "./internals/consts";
->>>>>>> 811ee438
 import { AzureMember } from "@fluidframework/azure-client";
 
 /**
@@ -255,11 +250,7 @@
      * @throws error if initialization has not yet succeeded.
      * @throws error if the local user does not have the required roles defined through the `allowedRoles` prop in `.initialize()`.
      */
-<<<<<<< HEAD
-    public async update(data: TData): Promise<void> {
-=======
     public async update(data: TData | undefined | null): Promise<void> {
->>>>>>> 811ee438
         return await this.updateInternal(data);
     }
 
