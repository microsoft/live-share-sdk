/*!
 * Copyright (c) Microsoft Corporation. All rights reserved.
 * Licensed under the Microsoft Live Share SDK License.
 */

import { DataObject, DataObjectFactory } from "@fluidframework/aqueduct";
import { IEvent } from "@fluidframework/common-definitions";
import { LiveEventScope } from "./LiveEventScope";
import { LiveEventTarget } from "./LiveEventTarget";
import {
    LivePresenceUser,
    PresenceState,
    ILivePresenceEvent,
} from "./LivePresenceUser";
import { LiveObjectSynchronizer } from "./LiveObjectSynchronizer";
import { LiveTelemetryLogger } from "./LiveTelemetryLogger";
import { cloneValue, TelemetryEvents } from "./internals";
import { TimeInterval } from "./TimeInterval";
import { v4 } from "uuid";
<<<<<<< HEAD
import { LiveShareClient } from "./LiveShareClient";
=======
import { LiveEvent } from "./LiveEvent";
import { DynamicObjectRegistry } from "./DynamicObjectRegistry";
>>>>>>> a0cbb6c4

/**
 * Events supported by `LivePresence` object.
 */
export enum LivePresenceEvents {
    /**
     * The presence for the local or a remote user has changed.
     */
    presenceChanged = "presenceChanged",
}

/**
 * Event typings for `LivePresence` class.
 * @template TData Type of data object to share with clients.
 */
export interface ILivePresenceEvents<TData extends object = object>
    extends IEvent {
    /**
     * The presence information for the local or a remote user has changed.
     * @param event Name of event.
     * @param listener Function called when event is triggered.
     * @param listener.user Presence information that changed.
     * @param listener.local If true the local users presence changed.
     */
    (
        event: "presenceChanged",
        listener: (user: LivePresenceUser<TData>, local: boolean) => void
    ): any;
}

/**
 * Live fluid object that synchronizes presence information for the user with other clients.
 * @template TData Type of data object to share with clients.
 */
export class LivePresence<TData extends object = object> extends DataObject<{
    Events: ILivePresenceEvents<TData>;
}> {
    private _logger = new LiveTelemetryLogger(this.runtime);
    private _expirationPeriod = new TimeInterval(20000);
    private _users: LivePresenceUser<TData>[] = [];
    private _currentPresence: ILivePresenceEvent<TData> = {
        name: "UpdatePresence",
        timestamp: 0,
        state: PresenceState.offline,
        data: undefined,
    };

    private _scope?: LiveEventScope;
    private _updatePresenceEvent?: LiveEventTarget<ILivePresenceEvent<TData>>;
    private _synchronizer?: LiveObjectSynchronizer<ILivePresenceEvent<TData>>;

    /**
     * The objects fluid type/name.
     */
    public static readonly TypeName = `@microsoft/live-share:LivePresence`;

    /**
     * The objects fluid type factory.
     */
    public static readonly factory = new DataObjectFactory(
        LivePresence.TypeName,
        LivePresence,
        [],
        {}
    );

    /**
     * Returns true if the object has been initialized.
     */
    public get isInitialized(): boolean {
        return !!this._scope;
    }

    /**
     * @deprecated isInitialized should be used instead
     * Returns true if the object has been initialized.
     */
    public get isStarted(): boolean {
        return this.isInitialized;
    }

    /**
     * Number of seconds without a presence update before a remote user is considered offline.
     *
     * @remarks
     * Defaults to a value of `20` seconds. The minimum value is 0.1 seconds for testing purposes.
     */
    public get expirationPeriod(): number {
        return this._expirationPeriod.seconds;
    }

    public set expirationPeriod(value: number) {
        this._expirationPeriod.seconds = value > 0.1 ? value : 0.1;
    }

    /**
     * Optional data object shared by the user.
     */
    public get data(): TData | undefined {
        return cloneValue(this._currentPresence.data);
    }

    /**
     * The users current presence state.
     */
    public get state(): PresenceState {
        return this._currentPresence.state;
    }

    /**
     * Returns the ID of the local user.
     */
    public get userId(): string | undefined {
        const clientId = this._currentPresence.clientId;
        if (!clientId) {
            return undefined;
        }
        return this._users.find((user) => user._clients.includes(clientId))
            ?.userId;
    }

    /**
     * Starts sharing presence information.
     * @param data Optional. Custom data object to sshare. A deep copy of the data object is saved to avoid any accidental modifications.
     * @param state Optional. Initial presence state. Defaults to `PresenceState.online`.
     */
    public async initialize(
        data?: TData,
        state = PresenceState.online
    ): Promise<void> {
        if (this._scope) {
            throw new Error(`LivePresence: already started.`);
        }

        // Assign user ID
        // - If we don't set the timestamp the local user object will report as "offline".
        this._currentPresence.timestamp = LiveShareClient.getTimestamp();
        this._currentPresence.data = data;
        this._currentPresence.state = state;

        // Wait for clientId to be assigned.
        this._currentPresence.clientId = await this.waitUntilConnected();

        // Create event scope
        this._scope = new LiveEventScope(this.runtime);

        // Listen for PresenceUpdated event (allow local presence changes to be echoed back)
        this._updatePresenceEvent = new LiveEventTarget(
            this._scope,
            "UpdatePresence",
            (evt, local) => {
                if (!local) {
                    // Update users list
                    this.updateMembersList(evt, local);
                }
            }
        );

        // Create object synchronizer
        this._synchronizer = new LiveObjectSynchronizer<
            ILivePresenceEvent<TData>
        >(
            this.id,
            this.runtime,
            this.context.containerRuntime,
            (connecting) => {
                // Update timestamp for current presence
                // - If we don't do this the user will timeout and show as "offline" for all other
                //   clients. That's because the LiveEvent.isNewer() check will fail.  Updating
                //   the timestamp of the outgoing update is the best way to show proof that the client
                //   is still alive.
                this._currentPresence.timestamp =
                    LiveShareClient.getTimestamp();

                // Return current presence
                return this._currentPresence;
            },
            (connecting, state, sender) => {
                // Add user to list
                this.updateMembersList(state!, false);
            }
        );

        // Add local user to list
        this.updateMembersList(this._currentPresence, true);
    }

    /**
     * Disposes of the object when its container is disposed of.
     */
    public dispose(): void {
        super.dispose();
        if (this._synchronizer) {
            this._synchronizer.dispose();
        }
    }

    /**
     * Returns a snapshot of the current list of presence objects being tracked.
     * @returns Array of presence objects.
     */
    public toArray(): LivePresenceUser<TData>[] {
        const list: LivePresenceUser<TData>[] = [];
        this.forEach((presence) => list.push(presence));
        return list;
    }

    /**
     * Updates the users presence state and/or shared data object.
     *
     * @remarks
     * This will trigger the immediate broadcast of the users presence to all other clients.
     * @param state Optional. Presence state to change.
     * @param data Optional. Data object to change. A deep copy of the data object is saved to avoid any future changes.
     */
    public updatePresence(state?: PresenceState, data?: TData): void {
        if (!this._scope) {
            throw new Error(`LivePresence: not started.`);
        }

        // Ensure socket is connected
        this.waitUntilConnected().then((clientId) => {
            // Broadcast state change
            const evt = this._updatePresenceEvent!.sendEvent({
                userId: this._currentPresence.userId,
                state: state ?? this._currentPresence.state,
                data: cloneValue(data) ?? this._currentPresence.data,
            });

            evt.clientId = clientId;

            // Update local presence immediately
            // - The _updatePresenceEvent won't be triggered until the presence change is actually sent. If
            //   the client is disconnected this could be several seconds later.
            this._currentPresence = evt;
            this.updateMembersList(evt, true);
        });
    }

    /**
     * Enumerates each user the object is tracking presence for.
     * @param callback Function to call for each user.
     * @param callback.user Current presence information for a user.
     * @param filter Optional. Presence state to filter enumeration to.
     */
    public forEach(
        callback: (user: LivePresenceUser<TData>) => void,
        filter?: PresenceState
    ): void {
        this._users.forEach((user) => {
            // Ensure user matches filter
            if (filter == undefined || user.state == filter) {
                callback(user);
            }
        });
    }

    /**
     * Counts the number of users that the object is tracking presence for.
     * @param filter Optional. Presence state to filter count to.
     * @returns Total number of other users we've seen or number of users with a given presence status.
     */
    public getCount(filter?: PresenceState): number {
        if (filter != undefined) {
            let cnt = 0;
            this._users.forEach((user) => {
                if (user.state == filter) {
                    cnt++;
                }
            });

            return cnt;
        }

        return this._users.length;
    }

    /**
     * Returns the current presence info for a specific client ID.
     * @param clientId The ID of the client to retrieve.
     * @returns The current presence information for the client if they've connected to the space.
     */
    public getPresenceForClient(
        clientId: string
    ): LivePresenceUser<TData> | undefined {
        for (let i = 0; i < this._users.length; i++) {
            const user = this._users[i];
            if (user.isFromClient(clientId)) {
                return user;
            }
        }

        return undefined;
    }

    /**
     * Returns the current presence info for a specific user.
     * @param userId The ID of the user to retrieve.
     * @returns The current presence information for the user if they've connected to the space.
     */
    public getPresenceForUser(
        userId: string
    ): LivePresenceUser<TData> | undefined {
        for (let i = 0; i < this._users.length; i++) {
            const user = this._users[i];
            if (user.userId == userId) {
                return user;
            }
        }

        return undefined;
    }

    private updateMembersList(
        evt: ILivePresenceEvent<TData>,
        local: boolean
    ): void {
        const emitEvent = (user: LivePresenceUser<TData>) => {
            this.emit(LivePresenceEvents.presenceChanged, user, local);
            if (local) {
                this._logger.sendTelemetryEvent(
                    TelemetryEvents.LivePresence.LocalPresenceChanged,
                    { user: evt }
                );
            } else {
                this._logger.sendTelemetryEvent(
                    TelemetryEvents.LivePresence.RemotePresenceChanged,
                    { user: evt }
                );
            }
        };

        if (evt.clientId) {
            LiveShareClient.getClientInfo(evt.clientId)
                .then((info) => {
                    if (info) {
                        // Find user or where user should be inserted
                        let pos = 0;
                        const userId = info.userId;
                        for (; pos < this._users.length; pos++) {
                            const current = this._users[pos];
                            const cmp = userId.localeCompare(current.userId);
                            if (cmp == 0) {
                                // User found. Apply update and check for changes
                                if (current.updateReceived(evt, local, info)) {
                                    emitEvent(current);
                                }

                                return;
                            } else if (cmp > 0) {
                                // New user that should be inserted before this user
                                break;
                            }
                        }

                        // Insert new user and send change event
                        let isLocal: boolean = false;
                        if (this._currentPresence.clientId) {
                            isLocal =
                                evt.clientId == this._currentPresence.clientId;
                        }

                        const newUser = new LivePresenceUser<TData>(
                            info,
                            evt,
                            this._expirationPeriod,
                            isLocal
                        );
                        this._users.splice(pos, 0, newUser);
                        emitEvent(newUser);
                    }
                })
                .catch((e) => {
                    console.warn(e);
                });
        }
    }

    private waitUntilConnected(): Promise<string> {
        return new Promise((resolve) => {
            const onConnected = (clientId: string) => {
                this.runtime.off("connected", onConnected);
                resolve(clientId);
            };

            if (this.runtime.connected) {
                resolve(this.runtime.clientId as string);
            } else {
                this.runtime.on("connected", onConnected);
            }
        });
    }
}

/**
 * Register `LivePresence` as an available `LoadableObjectClass` for use in packages that support dynamic object loading, such as `@microsoft/live-share-turbo`.
 */
DynamicObjectRegistry.registerObjectClass(LivePresence, LivePresence.TypeName);<|MERGE_RESOLUTION|>--- conflicted
+++ resolved
@@ -16,13 +16,8 @@
 import { LiveTelemetryLogger } from "./LiveTelemetryLogger";
 import { cloneValue, TelemetryEvents } from "./internals";
 import { TimeInterval } from "./TimeInterval";
-import { v4 } from "uuid";
-<<<<<<< HEAD
 import { LiveShareClient } from "./LiveShareClient";
-=======
-import { LiveEvent } from "./LiveEvent";
 import { DynamicObjectRegistry } from "./DynamicObjectRegistry";
->>>>>>> a0cbb6c4
 
 /**
  * Events supported by `LivePresence` object.
