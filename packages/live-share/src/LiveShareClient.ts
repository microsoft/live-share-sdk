--- conflicted
+++ resolved
@@ -5,16 +5,9 @@
 
 import {
     LiveShareTokenProvider,
-<<<<<<< HEAD
     SharedClock, 
     RoleVerifier
 } from './internals';
-=======
-    SharedClock,
-    RoleVerifier,
-    DefaultTeamsHost,
-} from "./internals";
->>>>>>> 4c82abce
 import {
     AzureClient,
     AzureConnectionConfig,
@@ -24,14 +17,9 @@
 } from "@fluidframework/azure-client";
 import { ContainerSchema, IFluidContainer } from "@fluidframework/fluid-static";
 import { LiveEvent } from "./LiveEvent";
-<<<<<<< HEAD
 import { ILiveShareHost, ContainerState } from './interfaces';
 import { InsecureTokenProvider } from "@fluidframework/test-client-utils";
 import { IUser } from '@fluidframework/azure-client';
-=======
-import { ILiveShareHost, ContainerState } from "./interfaces";
-import { TestLiveShareHost } from "./TestLiveShareHost";
->>>>>>> 4c82abce
 
 /**
  * @hidden
@@ -60,38 +48,10 @@
      */
     readonly connection?: AzureConnectionConfig;
 
-<<<<<<< HEAD
      /**
       * Optional. A logger instance to receive diagnostic messages.
       */
     readonly logger?: ITelemetryBaseLogger,
-=======
-    /**
-     * Optional. A logger instance to receive diagnostic messages.
-     */
-    readonly logger?: ITelemetryBaseLogger;
-
-    /**
-     * Optional. Function to lookup the ID of the container to use for local testing.
-     *
-     * @remarks
-     * The default implementation attempts to retrieve the containerId from the `window.location.hash`.
-     *
-     * If the function returns 'undefined' a new container will be created.
-     * @returns ID of the container to connect to or `undefined` if a new container should be created.
-     */
-    readonly getLocalTestContainerId?: () => string | undefined;
-
-    /**
-     * Optional. Function to save the ID of a newly created local test container.
-     *
-     * @remarks
-     * The default implementation updates `window.location.hash` with the ID of the newly created
-     * container.
-     * @param containerId The ID of the container that was created.
-     */
-    readonly setLocalTestContainerId?: (containerId: string) => void;
->>>>>>> 4c82abce
 }
 
 /**
@@ -107,11 +67,6 @@
      * Creates a new `TeamsFluidClient` instance.
      * @param host Host for the current Live Share session.
      * @param options Optional. Configuration options for the client.
-<<<<<<< HEAD
-=======
-     * @param host Optional. Host for the current Live Share session. If not specified the host
-     * will attempt to be automatically determined.
->>>>>>> 4c82abce
      */
     constructor(host: ILiveShareHost, options?: ILiveShareClientOptions) {
         // Save props
@@ -153,11 +108,6 @@
     }> {
         performance.mark(`TeamsSync: join container`);
         try {
-<<<<<<< HEAD
-=======
-            const host = await this.getHost();
-
->>>>>>> 4c82abce
             // Configure role verifier and timestamp provider
             const pRoleVerifier = this.initializeRoleVerifier();
             const pTimestampProvider = this.initializeTimestampProvider();
@@ -166,13 +116,8 @@
             let config: AzureConnectionConfig | undefined =
                 this._options.connection;
             if (!config) {
-<<<<<<< HEAD
                 const frsTenantInfo = await this._host.getFluidTenantInfo();
                 
-=======
-                const frsTenantInfo = await host.getFluidTenantInfo();
-
->>>>>>> 4c82abce
                 // Compute endpoint
                 let endpoint = frsTenantInfo.serviceEndpoint;
                 if (!endpoint) {
@@ -192,22 +137,14 @@
                     config = {
                         type: "local",
                         endpoint: endpoint!,
-<<<<<<< HEAD
                         tokenProvider: new InsecureTokenProvider("",  { id: "123", name: "Test User" } as IUser)
-=======
-                        tokenProvider: new LiveShareTokenProvider(host),
->>>>>>> 4c82abce
                     };
                 } else {
                     config = {
                         type: "remote",
                         tenantId: frsTenantInfo.tenantId,
                         endpoint: endpoint!,
-<<<<<<< HEAD
                         tokenProvider: new LiveShareTokenProvider(this._host)
-=======
-                        tokenProvider: new LiveShareTokenProvider(host),
->>>>>>> 4c82abce
                     } as AzureRemoteConnectionConfig;
                 }
             }
@@ -399,33 +336,4 @@
             setTimeout(() => resolve(), delay);
         });
     }
-<<<<<<< HEAD
-=======
-
-    private async getHost(): Promise<ILiveShareHost> {
-        if (!this._host) {
-            if (window && !this.isTesting) {
-                this._host = await DefaultTeamsHost.getTeamsHost();
-            } else {
-                this._host = new TestLiveShareHost(
-                    this._options.getLocalTestContainerId,
-                    this._options.setLocalTestContainerId
-                );
-            }
-        }
-
-        return this._host;
-    }
-}
-
-interface ITeamsClientApi {
-    liveShare: {
-        getHost(): ILiveShareHost;
-    };
-}
-
-// Register client class as a global window variable
-if (typeof window == "object") {
-    (window as any)["53de46f8-db62-4b8d-ae81-330f828ac86c"] = LiveShareClient;
->>>>>>> 4c82abce
 }