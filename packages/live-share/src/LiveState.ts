/*!
 * Copyright (c) Microsoft Corporation. All rights reserved.
 * Licensed under the Microsoft Live Share SDK License.
 */

import { DataObjectFactory } from "@fluidframework/aqueduct";
import { assert } from "@fluidframework/common-utils";
import { IEvent } from "@fluidframework/common-definitions";
import { ILiveEvent, LiveDataObjectInitializeState, UserMeetingRole } from "./interfaces";
import { cloneValue, TelemetryEvents } from "./internals";
import { LiveTelemetryLogger } from "./LiveTelemetryLogger";
import { LiveEvent } from "./LiveEvent";
import { LiveObjectSynchronizer } from "./LiveObjectSynchronizer";
import { DynamicObjectRegistry } from "./DynamicObjectRegistry";
import { LiveDataObject } from "./LiveDataObject";

/**
 * Events supported by [LiveState` object.
 */
export enum LiveStateEvents {
    /**
     * The objects state has changed.
     */
    stateChanged = "stateChanged",
}

/**
 * Event typings for `LiveState` class.
 * @template TState State object that's synchronized with the state.
 */
export interface ILiveStateEvents<TState = any> extends IEvent {
    /**
     * An `LiveState` objects state has changed.
     * @param event Name of event.
     * @param listener Function called when event is triggered.
     * @param listener.state The new state. Can be the same as the previous state.
     * @param listener.local If true, a local state change occurred.
     * @param listener.clientId clientId of sender.
     * @param listener.timestamp timestamp the time message was sent, according to `LiveShareRuntime.getTimestamp()`
     */
    (
        event: "stateChanged",
        listener: (
            state: TState,
            local: boolean,
            clientId: string,
            timestamp: number
        ) => void
    ): any;
}

/**
 * Live fluid object that synchronizes a named state and optional data value across clients.
 *
 * @remarks
 * The primary benefit of using the `LiveState` object in a Teams meeting, versus something
 * like a `SharedMap`, is that you can restrict the roles of who's allowed to perform state
 * changes.
 * @template TState Optional data object that's synchronized with the state.
 */
export class LiveState<TState = any> extends LiveDataObject<{
    Events: ILiveStateEvents<TState>;
}> {
    private _logger?: LiveTelemetryLogger;
    private _latestEvent?: ILiveEvent<TState>;

    private _synchronizer?: LiveObjectSynchronizer<TState>;

    /**
     * The objects fluid type/name.
     */
    public static readonly TypeName = `@microsoft/live-share:LiveState`;

    /**
     * The objects fluid type factory.
     */
    public static readonly factory = new DataObjectFactory(
        LiveState.TypeName,
        LiveState,
        [],
        {}
    );

    /**
     * The current state.
     */
    public get state(): TState {
        return this.latestEvent.data;
    }

    /**
     * Initialize the object to begin sending/receiving state updates through this DDS.
     * 
     * @param initialState Initial state value
     * @param allowedRoles Optional. List of roles allowed to make state changes.
     * 
     * @returns a void promise that resolves once complete
     * 
     * @throws error when `.initialize()` has already been called for this class instance.
     * @throws fatal error when `.initialize()` has already been called for an object of same id but with a different class instance.
     * This is most common when using dynamic objects through Fluid.
     */
    public async initialize(
        initialState: TState,
        allowedRoles?: UserMeetingRole[]
    ): Promise<void> {
        if (this.initializeState !== LiveDataObjectInitializeState.needed) {
            throw new Error(`LiveState already started.`);
        }
        // This error should not happen due to `initializeState` enum, but if it is somehow defined at this point, errors will occur.
        if (this._synchronizer) {
            throw new Error(`LiveState: _synchronizer already set, which is an unexpected error. Please report this issue at https://aka.ms/teamsliveshare/issue.`);
        }
        // Update initialize state as pending
        this.initializeState = LiveDataObjectInitializeState.pending;
        this._logger = new LiveTelemetryLogger(this.runtime, this.liveRuntime);

        // Set initial state
        this.latestEvent = {
            clientId: "", // start as empty because the initial state is not user defined
            name: "ChangeState",
            timestamp: 0,
            data: initialState,
        };

        // Save off allowed roles
        this._allowedRoles = allowedRoles || [];

        // Create object synchronizer
        this._synchronizer = new LiveObjectSynchronizer<TState>(
            this.id,
            this.runtime,
            this.liveRuntime
        );
        try {
            await this._synchronizer.start(
                initialState,
                async (evt, sender, local) => {
                    // Check for state change.
                    // If it was valid, this will override the local user's previous value.
                    return await this.onReceivedStateEvent(evt, sender, local);
                },
                async (connecting) => {
                    if (connecting) return true;
                    // If user has eligible roles, allow the update to be sent
                    try {
                        return await this.verifyLocalUserRoles();
                    } catch {
                        return false;
                    }
                }
<<<<<<< HEAD
            }
        );
=======
            );
        } catch (error: unknown) {
            // Update initialize state as fatal error
            this.initializeState = LiveDataObjectInitializeState.fatalError;
            throw error;
        }
        // Get the initial remote state, if there is any
        const events = this._synchronizer.getEvents();
        if (!events) return;
        for (let eIndex = 0; eIndex < events.length; eIndex++) {
            const event = events[eIndex];
            const didApply = await this.onReceivedStateEvent(
                event,
                event.clientId,
                event.clientId === (await this.waitUntilConnected())
            );
            if (didApply) break;
        }

        // Update initialize state as succeeded
        this.initializeState = LiveDataObjectInitializeState.succeeded;
>>>>>>> efee2d10
    }

    /**
     * Disposes of the object when its container is disposed of.
     */
    public dispose(): void {
        super.dispose();
        if (this._synchronizer) {
            this._synchronizer.dispose();
        }
    }

    /**
     * Set a new state value
     * 
     * @param state New state value.
     * 
     * @returns a void promise that resolves once the set event has been sent to the server.
     * 
     * @throws error if initialization has not yet succeeded.
     * @throws error if the local user does not have the required roles defined through the `allowedRoles` prop in `.initialize()`.
     */
    public async set(state: TState): Promise<void> {
        if (this.initializeState !== LiveDataObjectInitializeState.succeeded) {
            throw new Error(`LiveState: not initialized prior to calling \`.set()\`. \`initializeState\` is \`${this.initializeState}\` but should be \`succeeded\`.\nTo fix this error, ensure \`.initialize()\` has resolved before calling this function.`);
        }

        // Broadcast state change
        const clone = cloneValue(state);
        const evt = await this._synchronizer!.sendEvent(clone);

        // Update local state immediately
        // - The _stateUpdatedEvent won't be triggered until the state change is actually sent. If
        //   the client is disconnected this could be several seconds later.
        this.updateState(evt, true);
    }

    /**
     * The current state.
     */
    private get latestEvent(): ILiveEvent<TState> {
        assert(this._latestEvent !== undefined, "LiveState is not initialized");
        return this._latestEvent;
    }

    /**
     * The current state.
     */
    private set latestEvent(value: ILiveEvent<TState>) {
        this._latestEvent = value;
    }

    // Returns true if the remote state was applied successfully
    private async onReceivedStateEvent(
        evt: ILiveEvent<TState>,
        sender: string,
        local: boolean
    ): Promise<boolean> {
        try {
            const allowed = await this.liveRuntime.verifyRolesAllowed(
                sender,
                this._allowedRoles
            );
            // Ensure that state is allowed, newer, and not the initial state.
            if (!allowed || !LiveEvent.isNewer(this.latestEvent, evt))
                return false;
            if (
                JSON.stringify(this.latestEvent.data) ===
                JSON.stringify(evt.data)
            )
                return false;
            this.updateState(evt, local);
            return true;
        } catch (err) {
            this._logger?.sendErrorEvent(
                TelemetryEvents.LiveState.RoleVerificationError,
                err
            );
            return false;
        }
    }

    private updateState(evt: ILiveEvent<TState>, local: boolean) {
        const oldState = this.latestEvent.data;
        const newState = evt.data;
        this.latestEvent = evt;
        this.emit(
            LiveStateEvents.stateChanged,
            cloneValue(evt.data),
            local,
            evt.clientId,
            evt.timestamp
        );
        this._logger?.sendTelemetryEvent(
            TelemetryEvents.LiveState.StateChanged,
            { oldState, newState }
        );
    }
}

/**
 * Register `LiveState` as an available `LoadableObjectClass` for use in packages that support dynamic object loading, such as `@microsoft/live-share-turbo`.
 */
DynamicObjectRegistry.registerObjectClass(LiveState, LiveState.TypeName);<|MERGE_RESOLUTION|>--- conflicted
+++ resolved
@@ -149,32 +149,15 @@
                         return false;
                     }
                 }
-<<<<<<< HEAD
-            }
-        );
-=======
             );
         } catch (error: unknown) {
             // Update initialize state as fatal error
             this.initializeState = LiveDataObjectInitializeState.fatalError;
             throw error;
         }
-        // Get the initial remote state, if there is any
-        const events = this._synchronizer.getEvents();
-        if (!events) return;
-        for (let eIndex = 0; eIndex < events.length; eIndex++) {
-            const event = events[eIndex];
-            const didApply = await this.onReceivedStateEvent(
-                event,
-                event.clientId,
-                event.clientId === (await this.waitUntilConnected())
-            );
-            if (didApply) break;
-        }
 
         // Update initialize state as succeeded
         this.initializeState = LiveDataObjectInitializeState.succeeded;
->>>>>>> efee2d10
     }
 
     /**
