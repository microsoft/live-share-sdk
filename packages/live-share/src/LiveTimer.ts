--- conflicted
+++ resolved
@@ -157,7 +157,9 @@
         }
         // This error should not happen due to `initializeState` enum, but if it is somehow defined at this point, errors will occur.
         if (this._synchronizer) {
-            throw new Error(`LiveTimer: _synchronizer already set, which is an unexpected error. Please report this issue at https://aka.ms/teamsliveshare/issue.`);
+            throw new Error(
+                `LiveTimer: _synchronizer already set, which is an unexpected error. Please report this issue at https://aka.ms/teamsliveshare/issue.`
+            );
         }
         // Update initialize state as pending
         this.initializeState = LiveDataObjectInitializeState.pending;
@@ -188,34 +190,15 @@
                         return false;
                     }
                 }
-<<<<<<< HEAD
-            }
-        );
-=======
             );
         } catch (error: unknown) {
             // Update initialize state as fatal error
             this.initializeState = LiveDataObjectInitializeState.fatalError;
             throw error;
         }
-        // Get the initial remote state, if there is any
-        const events = this._synchronizer.getEvents();
-        if (!events) return;
-        for (let eIndex = 0; eIndex < events.length; eIndex++) {
-            const event = events[eIndex];
-            const didApply = await this.remoteConfigReceived(
-                {
-                    ...event,
-                    clientId: event.clientId,
-                },
-                event.clientId
-            );
-            if (didApply) break;
-        }
 
         // Update initialize state as succeeded
         this.initializeState = LiveDataObjectInitializeState.succeeded;
->>>>>>> efee2d10
     }
 
     /**
