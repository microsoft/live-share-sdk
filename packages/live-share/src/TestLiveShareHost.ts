--- conflicted
+++ resolved
@@ -18,7 +18,6 @@
 export class TestLiveShareHost implements ILiveShareHost {
     public static readonly LOCAL_MODE_TEST_TOKEN = `test-token`;
 
-<<<<<<< HEAD
     /**
      * Creates an new live share host for local testing.
      * @param getLocalTestContainerId Optional. Function to customize reading the test container ID. The default implementation reads the ID from the browsers # URL.
@@ -35,12 +34,6 @@
     private constructor (
         private _getLocalTestContainerId?: () => string|undefined,
         private _setLocalTestContainerId?: (containerId: string) => void) { }
-=======
-    constructor(
-        private _getLocalTestContainerId?: () => string | undefined,
-        private _setLocalTestContainerId?: (containerId: string) => void
-    ) {}
->>>>>>> 4c82abce
 
     public clientsMeetingRoles: UserMeetingRole[] = [
         UserMeetingRole.organizer,
