/*!
 * Copyright (c) Microsoft Corporation. All rights reserved.
 * Licensed under the Microsoft Live Share SDK License.
 */

<<<<<<< HEAD
export * from './interfaces';
export * from './LiveEvent';
export * from './LiveEventScope';
export * from './LiveEventSource';
export * from './LiveEventTarget';
export * from './LiveEventTimer';
export * from './LiveObjectSynchronizer';
export * from './LivePresence';
export * from './LivePresenceUser';
export * from './LiveShareClient';
export * from './LiveState';
export * from './LiveTelemetryLogger';
export * from './LiveTimer';
export * from './LocalRoleVerifier';
export * from './LocalTimestampProvider';
export * from './TestLiveShareHost';
export * from './TimeInterval';
=======
export * from "./HostTimestampProvider";
export * from "./interfaces";
export * from "./LiveEvent";
export * from "./LiveEventScope";
export * from "./LiveEventSource";
export * from "./LiveEventTarget";
export * from "./LiveEventTimer";
export * from "./LiveTelemetryLogger";
export * from "./LiveObjectSynchronizer";
export * from "./LivePresence";
export * from "./LivePresenceUser";
export * from "./LiveShareClient";
export * from "./LiveState";
export * from "./LiveTimer";
export * from "./LocalRoleVerifier";
export * from "./LocalTimestampProvider";
export * from "./testLiveShare";
export * from "./TestLiveShareHost";
export * from "./TimeInterval";
export * from "./TimestampProvider";
>>>>>>> 011fd1d3
<|MERGE_RESOLUTION|>--- conflicted
+++ resolved
@@ -3,7 +3,7 @@
  * Licensed under the Microsoft Live Share SDK License.
  */
 
-<<<<<<< HEAD
+export * from "./HostTimestampProvider";
 export * from './interfaces';
 export * from './LiveEvent';
 export * from './LiveEventScope';
@@ -21,25 +21,4 @@
 export * from './LocalTimestampProvider';
 export * from './TestLiveShareHost';
 export * from './TimeInterval';
-=======
-export * from "./HostTimestampProvider";
-export * from "./interfaces";
-export * from "./LiveEvent";
-export * from "./LiveEventScope";
-export * from "./LiveEventSource";
-export * from "./LiveEventTarget";
-export * from "./LiveEventTimer";
-export * from "./LiveTelemetryLogger";
-export * from "./LiveObjectSynchronizer";
-export * from "./LivePresence";
-export * from "./LivePresenceUser";
-export * from "./LiveShareClient";
-export * from "./LiveState";
-export * from "./LiveTimer";
-export * from "./LocalRoleVerifier";
-export * from "./LocalTimestampProvider";
-export * from "./testLiveShare";
-export * from "./TestLiveShareHost";
-export * from "./TimeInterval";
-export * from "./TimestampProvider";
->>>>>>> 011fd1d3
+export * from "./TimestampProvider";