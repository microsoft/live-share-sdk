/*!
 * Copyright (c) Microsoft Corporation. All rights reserved.
 * Licensed under the Microsoft Live Share SDK License.
 */

import { ILiveShareHost, IRoleVerifier, UserMeetingRole } from '../interfaces';
import { waitForResult } from './utils';
import { RequestCache } from './RequestCache';

const EXPONENTIAL_BACKOFF_SCHEDULE = [100, 200, 200, 400, 600];
const CACHE_LIFETIME = 60 * 60 * 1000;


/**
 * @hidden
 */
export class RoleVerifier implements IRoleVerifier {
    private readonly _registerRequestCache: RequestCache<UserMeetingRole[]> = new RequestCache(CACHE_LIFETIME);
    private readonly _getRequestCache: RequestCache<UserMeetingRole[]> = new RequestCache(CACHE_LIFETIME);

    public constructor(private readonly _host: ILiveShareHost ) { }

    public async registerClientId(clientId: string): Promise<UserMeetingRole[]> {
        return this._registerRequestCache.cacheRequest(clientId, () => {
            return waitForResult(async () => {
<<<<<<< HEAD
                return await this._host.registerClientId(clientId);
=======
                const teamsClient = await this.getTeamsClient();
                const rolesResult = await teamsClient.interactive.registerClientId(clientId);
                if (!rolesResult) {
                    return undefined;
                } else if (Array.isArray(rolesResult)) {
                    return rolesResult;
                } else {
                  //TODO: Mobile client return type is object.
                  // clean up after mobile fixes return type.
                  const rolesArray = (rolesResult as any).userRoles;
                  if (!rolesArray) {
                    return rolesResult;
                  } else {
                    return rolesArray;
                  }
                }
>>>>>>> 28b24125
            }, (result) => {
                if (!result) {
                    return false;
                } else if (Array.isArray(result)) {
                    return true;
                } else if (!result.userRoles) {
                    return false;
                } else {
                    return Array.isArray(result.userRoles);
                }                
            }, () => {
                return new Error(`RoleVerifier: timed out registering local client ID`);
            }, EXPONENTIAL_BACKOFF_SCHEDULE);
        });
    }

    public async getClientRoles(clientId: string): Promise<UserMeetingRole[]> {
        if (!clientId) {
            throw new Error(`RoleVerifier: called getCLientRoles() without a clientId`);
        }

        // Check for local client ID
        // - For the local client we want to short circuit any network calls and just use the
        //   cached value from the registerClientId() call. 
        if (this._registerRequestCache.has(clientId)) {
            return await this.registerClientId(clientId);
        }

        return this._getRequestCache.cacheRequest(clientId, () => {
            return waitForResult(async () => {
<<<<<<< HEAD
                return await this._host.getClientRoles(clientId);
=======
                const teamsClient = await this.getTeamsClient();
                const rolesResult = await teamsClient.interactive.getClientRoles(clientId);
                if (!rolesResult) {
                    return undefined;
                } else if (Array.isArray(rolesResult)) {
                    return rolesResult;
                } else {
                  //TODO: Mobile client return type is object.
                  // clean up after mobile fixes return type.
                  const rolesArray = (rolesResult as any).userRoles;
                  if (!rolesArray) {
                    return rolesResult;
                  } else {
                    return rolesArray;
                  }
                }
>>>>>>> 28b24125
            }, (result) => {
                if (!result) {
                    return false;
                } else if (Array.isArray(result)) {
                    return true;
                } else if (!result.userRoles) {
                    return false;
                } else {
                    return Array.isArray(result.userRoles);
                }
            }, () => {
                return new Error(`RoleVerifier: timed out getting roles for a remote client ID`);
            }, EXPONENTIAL_BACKOFF_SCHEDULE);
        });
    }

    public async verifyRolesAllowed(clientId: string, allowedRoles: UserMeetingRole[]): Promise<boolean> {
        if (!clientId) {
            throw new Error(`RoleVerifier: called verifyRolesAllowed() without a clientId`);
        }

        if (Array.isArray(allowedRoles) && allowedRoles.length > 0) {
            const roles = await this.getClientRoles(clientId);
            for (let i = 0; i < allowedRoles.length; i++) {
                const role = allowedRoles[i];
                if (roles.indexOf(role) >= 0) {
                    return true;
                }
            }

            return false;
        }

        return true;
    }
}<|MERGE_RESOLUTION|>--- conflicted
+++ resolved
@@ -23,11 +23,7 @@
     public async registerClientId(clientId: string): Promise<UserMeetingRole[]> {
         return this._registerRequestCache.cacheRequest(clientId, () => {
             return waitForResult(async () => {
-<<<<<<< HEAD
-                return await this._host.registerClientId(clientId);
-=======
-                const teamsClient = await this.getTeamsClient();
-                const rolesResult = await teamsClient.interactive.registerClientId(clientId);
+                const rolesResult = await this._host.registerClientId(clientId);
                 if (!rolesResult) {
                     return undefined;
                 } else if (Array.isArray(rolesResult)) {
@@ -42,7 +38,6 @@
                     return rolesArray;
                   }
                 }
->>>>>>> 28b24125
             }, (result) => {
                 if (!result) {
                     return false;
@@ -73,11 +68,7 @@
 
         return this._getRequestCache.cacheRequest(clientId, () => {
             return waitForResult(async () => {
-<<<<<<< HEAD
-                return await this._host.getClientRoles(clientId);
-=======
-                const teamsClient = await this.getTeamsClient();
-                const rolesResult = await teamsClient.interactive.getClientRoles(clientId);
+                const rolesResult = await this._host.getClientRoles(clientId);
                 if (!rolesResult) {
                     return undefined;
                 } else if (Array.isArray(rolesResult)) {
@@ -92,7 +83,6 @@
                     return rolesArray;
                   }
                 }
->>>>>>> 28b24125
             }, (result) => {
                 if (!result) {
                     return false;
