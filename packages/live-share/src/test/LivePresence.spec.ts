--- conflicted
+++ resolved
@@ -200,166 +200,42 @@
 
             await object1.initialize(undefined);
 
-<<<<<<< HEAD
-            let object2PresenceChangeOnlineCount: number = 0;
-            let object2PresenceChangeOfflineCount: number = 0;
-
-            let object2object2PresenceChangeCount: number = 0;
+            let object2PresenceChangeTotalCount: number = 0;
+
+            let object2FromObject2PerspectivePresenceChangeCount: number = 0;
             object2.on("presenceChanged", (user, local) => {
                 if (local) {
-                    object2object2PresenceChangeCount += 1;
-                    if (user.state === "online") {
-                        object2PresenceChangeOnlineCount += 1;
-                    } else {
-                        object2PresenceChangeOfflineCount += 1;
-                    }
+                    object2FromObject2PerspectivePresenceChangeCount += 1;
+                    object2PresenceChangeTotalCount += 1;
                     object2done.resolve();
                 }
             });
-=======
-    it("test canSendBackgroundUpdates only sends when true", async () => {
-        const canSendBackgroundUpdatesObject2 = false;
-        const { object1, object2, disposeAll } = await getObjects(
-            getTestObjectProvider,
-            10000,
-            canSendBackgroundUpdatesObject2
-        );
-        const object2done = new Deferred();
-
-        await object1.initialize(undefined);
-
-        let object2PresenceChangeTotalCount: number = 0;
-
-        let object2FromObject2PerspectivePresenceChangeCount: number = 0;
-        object2.on("presenceChanged", (user, local) => {
-            if (local) {
-                object2FromObject2PerspectivePresenceChangeCount += 1;
-                object2PresenceChangeTotalCount += 1;
-                object2done.resolve();
-            }
-        });
-
-        let object1FromObject2PerspectivePresenceChangeCount: number = 0;
-        object1.on("presenceChanged", (user, local) => {
-            if (!local) {
-                object1FromObject2PerspectivePresenceChangeCount += 1;
-                object2PresenceChangeTotalCount += 1;
-            }
-        });
-        await object2.initialize(undefined);
-
-        // as any to access private updateInternal, set background to true
-        // should not cause an event to be sent
-        const backgroundUpdate = true;
-        (object2 as any).updateInternal("hello", false, backgroundUpdate);
-
-        await waitForDelay(1);
-        // Wait for events to trigger
-        await object2done.promise;
-
-        assert(
-            object2FromObject2PerspectivePresenceChangeCount == 2,
-            `expected two events from object2 from perspective of object 2, ${object2FromObject2PerspectivePresenceChangeCount}`
-        );
-        assert(
-            object1FromObject2PerspectivePresenceChangeCount == 1,
-            `expected one events from object2 from perspective of object 1, ${object1FromObject2PerspectivePresenceChangeCount}`
-        );
-
-        assert(
-            object1.localUser !== undefined,
-            "local user should not be undefined"
-        );
-        assert(
-            object2.localUser !== undefined,
-            "local user should not be undefined"
-        );
-
-        // should update as not a background update
-        const backgroundUpdateFalse = false;
-        (object2 as any).updateInternal(
-            "hello there",
-            false,
-            backgroundUpdateFalse
-        );
-        await waitForDelay(1);
-
-        assert(
-            // @ts-ignore invalid, assersion earlier in test is making the linter think this assertion is unintentional.
-            object2FromObject2PerspectivePresenceChangeCount == 3,
-            `expected 1 more event (3 total) from object2 from perspective of object 2, ${object2FromObject2PerspectivePresenceChangeCount}`
-        );
-        assert(
-            // @ts-ignore invalid, assersion earlier in test is making the linter think this assertion is unintentional.
-            object1FromObject2PerspectivePresenceChangeCount == 2,
-            `expected 1 more event (2 total) from object2 from perspective of object 1, ${object1FromObject2PerspectivePresenceChangeCount}`
-        );
-        assert(
-            object2PresenceChangeTotalCount == 5,
-            `expected three events from object2 that was online, ${object2PresenceChangeTotalCount}`
-        );
-
-        disposeAll();
-    });
-
-    it("Should start with initial data", async () => {
-        const { object1, object2, disposeAll } = await getObjects(
-            getTestObjectProvider
-        );
-        const object1done = new Deferred();
-        object1.on("presenceChanged", (user, local) => {
-            try {
+
+            let object1FromObject2PerspectivePresenceChangeCount: number = 0;
+            object1.on("presenceChanged", (user, local) => {
                 if (!local) {
-                    assert(user.data, `user2: NULL data`);
-                    assert(
-                        user.data.foo == "bar",
-                        `user1: Unexpected data object of ${user.data}`
-                    );
-                    object1done.resolve();
-                }
-            } catch (err) {
-                object1done.reject(err);
-            }
-        });
-        await object1.initialize({ foo: "bar" });
-        assert(object1.localUser?.state == PresenceState.online);
-        assert(object1.localUser?.data?.foo == "bar");
->>>>>>> 811ee438
-
-            let object1object2PresenceChangeCount: number = 0;
-            object1.on("presenceChanged", (user, local) => {
-                if (!local) {
-                    object1object2PresenceChangeCount += 1;
-                    if (user.state === "online") {
-                        object2PresenceChangeOnlineCount += 1;
-                    } else {
-                        object2PresenceChangeOfflineCount += 1;
-                    }
+                    object1FromObject2PerspectivePresenceChangeCount += 1;
+                    object2PresenceChangeTotalCount += 1;
                 }
             });
             await object2.initialize(undefined);
 
             // as any to access private updateInternal, set background to true
             // should not cause an event to be sent
-            const backgroundUpdate1 = true;
-            (object2 as any).updateInternal(
-                "hello",
-                object2.localUser?.state,
-                false,
-                backgroundUpdate1
-            );
+            const backgroundUpdate = true;
+            (object2 as any).updateInternal("hello", false, backgroundUpdate);
 
             await waitForDelay(1);
             // Wait for events to trigger
             await object2done.promise;
 
             assert(
-                object2object2PresenceChangeCount == 2,
-                `expected two events from object2 from perspective of object 2, ${object2object2PresenceChangeCount}`
-            );
-            assert(
-                object1object2PresenceChangeCount == 1,
-                `expected one events from object2 from perspective of object 1, ${object1object2PresenceChangeCount}`
+                object2FromObject2PerspectivePresenceChangeCount == 2,
+                `expected two events from object2 from perspective of object 2, ${object2FromObject2PerspectivePresenceChangeCount}`
+            );
+            assert(
+                object1FromObject2PerspectivePresenceChangeCount == 1,
+                `expected one events from object2 from perspective of object 1, ${object1FromObject2PerspectivePresenceChangeCount}`
             );
 
             assert(
@@ -370,12 +246,10 @@
                 object2.localUser !== undefined,
                 "local user should not be undefined"
             );
-
             // should update as not a background update
             const backgroundUpdateFalse = false;
             (object2 as any).updateInternal(
-                "hello",
-                "offline",
+                "hello there",
                 false,
                 backgroundUpdateFalse
             );
@@ -383,27 +257,21 @@
 
             assert(
                 // @ts-ignore invalid, assersion earlier in test is making the linter think this assertion is unintentional.
-                object2object2PresenceChangeCount == 3,
-                `expected 1 more event (3 total) from object2 from perspective of object 2, ${object2object2PresenceChangeCount}`
+                object2FromObject2PerspectivePresenceChangeCount == 3,
+                `expected 1 more event (3 total) from object2 from perspective of object 2, ${object2FromObject2PerspectivePresenceChangeCount}`
             );
             assert(
                 // @ts-ignore invalid, assersion earlier in test is making the linter think this assertion is unintentional.
-                object1object2PresenceChangeCount == 2,
-                `expected 1 more event (2 total) from object2 from perspective of object 1, ${object1object2PresenceChangeCount}`
-            );
-            assert(
-                object2PresenceChangeOnlineCount == 3,
-                `expected three events from object2 that was online, ${object2PresenceChangeOnlineCount}`
-            );
-            assert(
-                // @ts-ignore invalid, assersion earlier in test is making the linter think this assertion is unintentional.
-                object2PresenceChangeOfflineCount == 2,
-                `expected two events from object2 that was offline, ${object2PresenceChangeOfflineCount}`
-            );
-
-            disposeAll();
-        });
-<<<<<<< HEAD
+                object1FromObject2PerspectivePresenceChangeCount == 2,
+                `expected 1 more event (2 total) from object2 from perspective of object 1, ${object1FromObject2PerspectivePresenceChangeCount}`
+            );
+            assert(
+                object2PresenceChangeTotalCount == 5,
+                `expected five events from object2 that was online, ${object2PresenceChangeTotalCount}`
+            );
+
+            disposeAll();
+        });
 
         it("Should start with initial data", async () => {
             const { object1, object2, disposeAll } = await getObjects(
@@ -414,35 +282,10 @@
                 try {
                     if (!local) {
                         assert(user.data, `user2: NULL data`);
-=======
-        await object2.initialize({ foo: "bar" });
-
-        // Wait for events to trigger
-        await Promise.all([object1done.promise, object2done.promise]);
-
-        disposeAll();
-    });
-
-    it("Should update() user presence", async () => {
-        const { object1, object2, disposeAll } = await getObjects(
-            getTestObjectProvider
-        );
-        let triggered = false;
-        const object1done = new Deferred();
-        object1.on("presenceChanged", (user, local) => {
-            try {
-                if (!local) {
-                    if (triggered) {
-                        assert(user.data, `user1: NULL data`);
->>>>>>> 811ee438
                         assert(
                             user.data.foo == "bar",
                             `user1: Unexpected data object of ${user.data}`
                         );
-<<<<<<< HEAD
-=======
-                        assert(user.state == PresenceState.online);
->>>>>>> 811ee438
                         object1done.resolve();
                     }
                 } catch (err) {
@@ -470,7 +313,6 @@
             });
             await object2.initialize({ foo: "bar" });
 
-<<<<<<< HEAD
             // Wait for events to trigger
             await Promise.all([object1done.promise, object2done.promise]);
 
@@ -517,102 +359,6 @@
 
             // Wait for everything to start
             await object2Ready.promise;
-=======
-        const object2Ready = new Deferred();
-        object2.on("presenceChanged", (user, local) => {
-            object2Ready.resolve();
-        });
-        await object2.initialize();
-
-        // Wait for everything to start
-        await object2Ready.promise;
-
-        // Update presence
-        object2.update({ foo: "bar" });
-
-        // Wait for finish
-        await object1done.promise;
-
-        disposeAll();
-    });
-
-    it("Should enumerate users with forEach()", async () => {
-        const { object1, object2, disposeAll } = await getObjects(
-            getTestObjectProvider
-        );
-        const ready = new Deferred();
-        let object1UserId = "";
-        let object2UserId = "";
-        object1.on("presenceChanged", (user, local) => {
-            if (local) {
-                object1UserId = user.userId;
-            } else {
-                object2UserId = user.userId;
-            }
-            if (object1UserId && object2UserId) {
-                ready.resolve();
-            }
-        });
-        await object1.initialize();
-        await object2.initialize();
-
-        // Wait for ready and perform test
-        let user1Found = false;
-        let user2Found = false;
-        await ready.promise;
-        object1.getUsers().forEach((user) => {
-            switch (user.userId) {
-                case object1UserId:
-                    user1Found = true;
-                    break;
-                case object2UserId:
-                    user2Found = true;
-                    break;
-            }
-        });
-
-        assert(user1Found && user2Found);
-
-        disposeAll();
-    });
-
-    it("Should filter users by state and iterate using forEach()", async () => {
-        const { object1, object2, disposeAll } = await getObjects(
-            getTestObjectProvider
-        );
-        const ready = new Deferred();
-        let object1UserId = "";
-        let object2UserId = "";
-        object1.on("presenceChanged", (user, local) => {
-            if (local) {
-                object1UserId = user.userId;
-            } else {
-                object2UserId = user.userId;
-            }
-            if (object1UserId && object2UserId) {
-                ready.resolve();
-            }
-        });
-        await object1.initialize();
-        await object2.initialize();
-
-        // Wait for ready and perform test
-        let user1Found = false;
-        let user2Found = false;
-        await ready.promise;
-        object1.getUsers(PresenceState.online).forEach((user) => {
-            switch (user.userId) {
-                case object1UserId:
-                    user1Found = true;
-                    break;
-                case object2UserId:
-                    user2Found = true;
-                    break;
-            }
-        });
-
-        assert(user1Found && user2Found);
->>>>>>> 811ee438
 
             // Update presence
             object2.update({ foo: "bar" });
@@ -622,7 +368,6 @@
 
             disposeAll();
         });
-<<<<<<< HEAD
 
         it("Should enumerate users with forEach()", async () => {
             const { object1, object2, disposeAll } = await getObjects(
@@ -773,188 +518,6 @@
             assert(object1.getUsers(PresenceState.offline).length == 0);
 
             disposeAll();
-=======
-        await object1.initialize();
-        assert(
-            object1.getUsers().length === 1,
-            "getUsers() should not start empty"
-        );
-        await object2.initialize();
-
-        // Wait for ready and perform test
-        await ready.promise;
-        const users = object1.getUsers();
-
-        assert(Array.isArray(users), `getUsers() didn't return an array`);
-        assert(users.length == 2, `Array has a length of ${users.length}`);
-
-        disposeAll();
-    });
-
-    it("Should getCount() of the number of users being tracked", async () => {
-        const { object1, object2, disposeAll } = await getObjects(
-            getTestObjectProvider
-        );
-        const ready = new Deferred();
-        object1.on("presenceChanged", (user, local) => {
-            if (!local) {
-                ready.resolve();
-            }
-        });
-        await object1.initialize();
-        await object2.initialize();
-
-        // Wait for ready and perform test
-        await ready.promise;
-        const cnt = object1.getUsers().length;
-
-        assert(cnt == 2);
-
-        disposeAll();
-    });
-
-    it("Should filter getCount()", async () => {
-        const { object1, object2, disposeAll } = await getObjects(
-            getTestObjectProvider
-        );
-        const ready = new Deferred();
-        object1.on("presenceChanged", (user, local) => {
-            if (!local) {
-                ready.resolve();
-            }
-        });
-        await object1.initialize();
-        await object2.initialize();
-
-        // Wait for ready and perform test
-        await ready.promise;
-        assert(object1.getUsers(PresenceState.online).length == 2);
-        assert(object1.getUsers(PresenceState.away).length == 0);
-        assert(object1.getUsers(PresenceState.offline).length == 0);
-
-        disposeAll();
-    });
-
-    it("Should getUser()", async () => {
-        const { object1, object2, disposeAll } = await getObjects(
-            getTestObjectProvider
-        );
-        const ready = new Deferred();
-        let object1UserId = "";
-        let object2UserId = "";
-        object1.on("presenceChanged", (user, local) => {
-            if (local) {
-                object1UserId = user.userId;
-            } else {
-                object2UserId = user.userId;
-                ready.resolve();
-            }
-        });
-        await object1.initialize();
-        await object2.initialize();
-
-        // Wait for ready and perform test
-        await ready.promise;
-        const user1 = object1.getUser(object1UserId);
-        const user2 = object1.getUser(object2UserId);
-
-        assert(
-            user1 && user1.userId == object1UserId,
-            `user1: missing or wrong user returned`
-        );
-        assert(user1.isLocalUser, `user1: not local user`);
-        assert(
-            user2 && user2.userId == object2UserId,
-            `user2: missing or wrong user returned`
-        );
-        assert(!user2.isLocalUser, `user2: is local user`);
-
-        disposeAll();
-    });
-
-    it("Should getPresenceForClient()", async () => {
-        const { object1, object2, disposeAll } = await getObjects(
-            getTestObjectProvider
-        );
-        const ready = new Deferred();
-        let object1UserId = "";
-        let object1ClientId = "";
-        let object2UserId = "";
-        let object2ClientId = "";
-        object1.on("presenceChanged", (user, local, clientId) => {
-            if (local) {
-                object1UserId = user.userId;
-                object1ClientId = clientId;
-            } else {
-                object2UserId = user.userId;
-                object2ClientId = clientId;
-            }
-            if (object1UserId && object2UserId) {
-                ready.resolve();
-            }
-        });
-        await object1.initialize();
-        await object2.initialize();
-
-        // Wait for ready and get client ID's
-        await ready.promise;
-
-        assert(await object1.clientId(), "object1.clientId is undefined");
-        assert(await object2.clientId(), "object2.clientId is undefined");
-        assert(
-            (await object1.clientId()) !== (await object2.clientId()),
-            "objects should not have the same clientId"
-        );
-
-        const users = object1.getUsers();
-        assert(
-            users.length === 2,
-            "expected to have exactly 2 users in member list"
-        );
-        assert(
-            users.filter((user) => user.userId === users[0].userId).length ===
-                1,
-            "should not have any duplicate user ids"
-        );
-
-        const user1 = object1.getUserForClient(object1ClientId);
-        assert(!!user1, "user1 is not known");
-        assert(
-            user1.getConnections().length === 1,
-            "user1 connection count is not 1"
-        );
-        const user2 = object1.getUserForClient(object2ClientId);
-        assert(!!user2, "user2 is not known");
-        assert(
-            user2.getConnections().length === 1,
-            "user2 connection count is not 1"
-        );
-
-        assert(
-            user1.userId === object1UserId,
-            `user1: missing or wrong user returned, ${user1.userId} !== ${object1UserId}`
-        );
-        assert(user1.isLocalUser, `user1: not local user`);
-        assert(
-            user2.userId === object2UserId,
-            `user2: missing or wrong user returned, ${user2.userId} !== ${object2UserId}`
-        );
-        assert(!user2.isLocalUser, `user2: is local user`);
-
-        disposeAll();
-    });
-
-    it("Should send periodic presence updates", async () => {
-        const { object1, object2, disposeAll } = await getObjects(
-            getTestObjectProvider,
-            20
-        );
-        const ready = new Deferred();
-        object1.on("presenceChanged", (user, local) => {
-            if (!local) {
-                ready.resolve();
-            }
->>>>>>> 811ee438
         });
 
         it("Should getUser()", async () => {
@@ -1317,7 +880,6 @@
             disposeAll();
         });
 
-<<<<<<< HEAD
         it("test away timeout for user and connections", async () => {
             // set same user test host
             const mockHost = new SameUserLiveShareTestHost();
@@ -1374,141 +936,6 @@
         });
     }
 );
-=======
-        assert(!object1.isInitialized, `presence already initialized`);
-        const init1 = object1.initialize();
-        const init2 = object2.initialize();
-        await Promise.all([init1, init2]);
-        assert(object1.isInitialized, `presence not initialized`);
-
-        await object1.update({ foo: "cat" });
-        // Wait for events to trigger
-        await Promise.all([object1Cat, object2Cat]);
-        let object1User = object1.getUser("user1");
-        let object2User = object2.getUser("user1");
-        assert(object1User !== undefined, "user1 should be defined in object1");
-        assert(object2User !== undefined, "user1 should be defined in object2");
-        assert(
-            object1User.getConnections().length == 2,
-            "user should have two clients"
-        );
-        assert(
-            object2User.getConnections().length == 2,
-            "user should have two clients"
-        );
-        assert(
-            object1User.data?.foo == "cat",
-            `object1 data.foo should be cat, instead is ${object1User.data?.foo}`
-        );
-        assert(
-            object2User.data?.foo == "cat",
-            `object2 data.foo should be cat, instead is ${object1User.data?.foo}`
-        );
-        assert(
-            object1User.getConnection(await object1.clientId())?.data?.foo ==
-                "cat",
-            "object1.connection1 data.foo should be cat"
-        );
-        assert(
-            object1User.getConnection(await object2.clientId())?.data ==
-                undefined,
-            "object1.connection2 data.foo should be undefined"
-        );
-        assert(
-            object2User.getConnection(await object1.clientId())?.data?.foo ==
-                "cat",
-            "object2.connection1 data.foo should be cat"
-        );
-        assert(
-            object2User.getConnection(await object2.clientId())?.data ==
-                undefined,
-            "object2.connection2 data.foo should be undefined"
-        );
-
-        await object2.update({ foo: "dog" });
-        // Wait for one event loop for remote object1 to receive the change from object2
-        await waitForDelay(0);
-        // redeclare to supress incorrect lint warning, delete to see
-        object1User = object1.getUser("user1")!;
-        object2User = object2.getUser("user1")!;
-
-        assert(
-            object1User.data?.foo == "dog",
-            `object1 data.foo should be dog, instead is ${object1User.data?.foo}`
-        );
-        assert(
-            object2User.data?.foo == "dog",
-            `object2 data.foo should be dog, instead is ${object1User.data?.foo}`
-        );
-        assert(
-            object1User?.getConnection(await object1.clientId())?.data?.foo ==
-                "cat",
-            "object1.connection1.data.foo should STILL be cat"
-        );
-        assert(
-            object1User?.getConnection(await object2.clientId())?.data?.foo ==
-                "dog",
-            "object1.connection2 data.foo should be dog"
-        );
-        assert(
-            object2User?.getConnection(await object1.clientId())?.data?.foo ==
-                "cat",
-            "object2.connection1 data.foo should STILL be cat"
-        );
-        assert(
-            object2User?.getConnection(await object2.clientId())?.data?.foo ==
-                "dog",
-            "object2.connection2 data.foo should be dog"
-        );
-
-        disposeAll();
-    });
-
-    it("test away timeout for user and connections", async () => {
-        // set same user test host
-        const mockHost = new SameUserLiveShareTestHost();
-        const { object1, object2, disposeAll, disposeObject1, disposeObject2 } =
-            await getObjects(getTestObjectProvider, 10000, true, mockHost);
-
-        assert(!object1.isInitialized, `presence already initialized`);
-        const init1 = object1.initialize();
-        const init2 = object2.initialize();
-        await Promise.all([init1, init2]);
-        assert(object1.isInitialized, `presence not initialized`);
-
-        // Wait for events to trigger
-        let object1User = object1.getUser("user1");
-        let object2User = object2.getUser("user1");
-        assert(object1User !== undefined, "user1 should be defined in object1");
-        assert(object2User !== undefined, "user1 should be defined in object2");
-        assert(
-            object1User.getConnections().length == 2,
-            "user should have two clients"
-        );
-        assert(
-            object2User.getConnections().length == 2,
-            "user should have two clients"
-        );
-
-        const object2ClientId = await object2.clientId();
-
-        disposeObject2();
-        object1.expirationPeriod = 0.1;
-        assert(
-            object1User.getConnection(object2ClientId)?.state ==
-                PresenceState.online,
-            "object2 should still be online from object1's perspective"
-        );
-        await waitForDelay(150);
-        assert(
-            object1User.getConnection(object2ClientId)?.state ==
-                PresenceState.away,
-            "object2 should be away"
-        );
-        disposeObject1();
-    });
-});
->>>>>>> 811ee438
 
 class SameUserLiveShareTestHost implements ILiveShareHost {
     private test = TestLiveShareHost.create();
