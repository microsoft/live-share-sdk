--- conflicted
+++ resolved
@@ -34,21 +34,10 @@
       if (!inTeams()) {
         // Configure for local testing (optional).
         connection = {
-<<<<<<< HEAD
           type: 'local',
           tokenProvider: new InsecureTokenProvider("", { id: "123", name: "Test User" }),
           endpoint: "http://localhost:7070"
         }
-=======
-          tenantId: LOCAL_MODE_TENANT_ID,
-          tokenProvider: new InsecureTokenProvider("", {
-            id: "123",
-            name: "Test User",
-          }),
-          orderer: "http://localhost:7070",
-          storage: "http://localhost:7070",
-        };
->>>>>>> 251c3ad4
       }
       // Enable debugger
       window.localStorage.debug = "fluid:*";
