--- conflicted
+++ resolved
@@ -81,34 +81,6 @@
       } catch (err) {
         setError(error);
       }
-<<<<<<< HEAD
-      // Enable debugger
-      window.localStorage.debug = "fluid:*";
-
-      // Define Fluid document schema and create container
-      const client = new TeamsFluidClient({
-        connection,
-        logger: new ConsoleLogger(),
-      });
-      const schema = {
-        initialObjects: { mediaSession: EphemeralMediaSession },
-      };
-      const { container } = await client.joinContainer(schema);
-      const { mediaSession } = container.initialObjects;
-      synchronizer.current = mediaSession.synchronize(videoElement.current);
-      synchronizer.current.addEventListener(MediaPlayerSynchronizerEvents.groupaction, (evt) => {
-        if (evt.details.action === "play" && evt.error?.name === "NotAllowedError") {
-          // The user has not interacted with the document so the browser blocked the play action
-          // mute the player and try again
-          synchronizer.current.player.muted = true;
-          synchronizer.current.player.play();
-        } else if (evt.error) {
-          console.error(evt.error);
-        }
-      });
-      await mediaSession.initialize();
-=======
->>>>>>> 14cd4e6b
     })();
   }, []);
 
@@ -128,7 +100,7 @@
   };
 
   if (error) {
-    return <DisplayError error={error} />
+    return <DisplayError error={error} />;
   }
 
   // Render the media player
