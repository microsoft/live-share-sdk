/**
 * Copyright (c) Microsoft Corporation. All rights reserved.
 * Licensed under the Microsoft Live Share SDK License.
 */

import * as Teams from "@microsoft/teams-js";
import { LiveEvent, ILiveShareClientOptions, LiveShareClient } from "@microsoft/live-share";
import { InkingManager, InkingTool, IUserInfo, LiveCanvas } from "@microsoft/live-share-canvas";
import { InsecureTokenProvider } from "@fluidframework/test-client-utils";
import { IFluidContainer } from "fluid-framework";
import * as Utils from "./utils";
import { View } from "./view";
import { getRandomUserInfo } from "./random-userInfo";

/**
 * Other images
 * https://guitar.com/wp-content/uploads/2020/09/Mark-Knopfler-Dire-Straits-Credit-Mick-Hutson-Redferns@2160x1459.jpg
 * https://guitar.com/wp-content/uploads/2020/09/Mark-Knopfler-Dier-Straits-Suhr-Schecter-Credit-Ebet-Roberts-Redferns@2560x1707.jpg
 */

const appTemplate = `
    <div id="appRoot">
        <div id="inkingRoot">
            <img id="backgroundImage" src="https://guitar.com/wp-content/uploads/2020/09/Mark-Knopfler-Dire-Straits-Credit-Mick-Hutson-Redferns@2160x1459.jpg"
                 alt="Mark Knopfler playing guitar" style="visibility: hidden;">
            <div id="inkingHost"></div>
        </div>
        <div id="buttonStrip">
            <div class="toolbar">
                <button id="btnStroke">Stroke</button>
                <button id="btnArrow">Arrow</button>
                <button id="btnLaserPointer">Laser pointer</button>
                <button id="btnHighlighter">Highlighter</button>
                <button id="btnEraser">Eraser</button>
                <button id="btnPointEraser">Point eraser</button>
                <button id="btnClear" style="margin-left: 20px;">Clear</button>
                <button id="btnToggleCursorShare">Share cursor</button>
            </div>
            <div class="toolbar">
                <button id="btnBlack">Black</button>
                <button id="btnRed">Red</button>
                <button id="btnGreen">Green</button>
                <button id="btnBlue">Blue</button>
                <button id="btnYellow">Yellow</button>
            </div>
            <div class="toolbar">
                <button id="btnZoomOut">Zoom out</button>
                <button id="btnZoomIn">Zoom in</button>
                <button id="btnOffsetLeft" style="margin-left: 20px;">Offset left</button>
                <button id="btnOffsetUp">Offset up</button>
                <button id="btnOffsetRight">Offset right</button>
                <button id="btnOffsetDown">Offset down</button>
                <button id="btnResetView" style="margin-left: 20px;">Reset view</button>
            </div>
        </div>
    </div>`;

const containerSchema = {
    initialObjects: {
<<<<<<< HEAD
        liveCanvas: LiveCanvas,
        startStopDrawingSimulation: LiveEvent
=======
        liveCanvas: LiveCanvas
>>>>>>> db33713f
    }
};

export class StageView extends View {
    private _inkingManager!: InkingManager;
    private _container!: IFluidContainer;

    private offsetBy(x: number, y: number) {
        this._inkingManager.offset = {
            x: this._inkingManager.offset.x + x,
            y: this._inkingManager.offset.y + y
        }

        this.updateBackgroundImagePosition();
    }

    private getLiveCanvas(): LiveCanvas {
        return this._container.initialObjects.liveCanvas as LiveCanvas;
    }

<<<<<<< HEAD
    private startOrStopDrawingSimulation(start: boolean) {
        (this._container.initialObjects.startStopDrawingSimulation as LiveEvent).sendEvent({ isStarted: start });
    }

=======
>>>>>>> db33713f
    private _hostResizeObserver!: ResizeObserver;
    private _userInfo: IUserInfo;

    private async internalStart() {
        const clientOptions: ILiveShareClientOptions | undefined = Utils.runningInTeams()
            ? undefined
            : {
                connection: {
                    type: "local",
                    tokenProvider: new InsecureTokenProvider("", { id: "123" }),
                    endpoint: "http://localhost:7070"
                }
            };

        const client = new LiveShareClient(clientOptions);

        this._container = (await client.joinContainer(containerSchema)).container;

<<<<<<< HEAD
        const startStopDrawingSimulationEvent = this._container.initialObjects.startStopDrawingSimulation as LiveEvent;
        startStopDrawingSimulationEvent.on(
            "received",
            (event, local) => {
                const button = document.getElementById("btnSimulation");

                if (local) {
                    this._simulationStarted = event.isStarted;

                    if (button) {
                        button.innerText = this._simulationStarted ? "Stop simulation" : "Start simulation";
                    }
                }
                else {
                    if (event.isStarted) {
                        // Ait a maximum of 1 second so not all clients starts drawing at the same time
                        window.setTimeout(
                            () => { this._drawingSimulation.start(); },
                            Math.random() * 5000);
                    }
                    else {
                        this._drawingSimulation.stop();
                    }

                    if (button) {
                        if (event.isStarted) {
                            button.setAttribute("disabled", "");
                        }
                        else {
                            button.removeAttribute("disabled");
                        }
                    }
                }
            }
        );

        startStopDrawingSimulationEvent.initialize();

=======
>>>>>>> db33713f
        const inkingHost = document.getElementById("inkingHost");

        if (inkingHost) {
            const liveCanvas = this.getLiveCanvas();
            liveCanvas.onGetLocalUserInfo = () => {
                return this._userInfo;
            }

            this._inkingManager = new InkingManager(inkingHost);

            await liveCanvas.initialize(this._inkingManager);

            this._inkingManager.activate();

            this._hostResizeObserver = new ResizeObserver(() => { this.updateBackgroundImagePosition(); });
            this._hostResizeObserver.observe(inkingHost);

            /*
            // Set which roles can draw on the canvas. By default, all roles are allowed
            liveCanvas.allowedRoles = [ UserMeetingRole.presenter ];
            */
        }

        this.updateBackgroundImagePosition();
    }

    private _backgroundImageWidth?: number;
    private _backgroundImageHeight?: number;

    private updateBackgroundImagePosition() {
        const backgroundImage = document.getElementById("backgroundImage");

        if (backgroundImage && this._inkingManager && this._backgroundImageWidth && this._backgroundImageHeight) {
            backgroundImage.style.removeProperty("visibility");

            const actualWidth = this._backgroundImageWidth * this._inkingManager.scale;
            const actualHeight = this._backgroundImageHeight * this._inkingManager.scale;

            backgroundImage.style.width = actualWidth + "px";
            backgroundImage.style.height = actualHeight + "px";
            backgroundImage.style.left = (this._inkingManager.centerX + this._inkingManager.offset.x - this._backgroundImageWidth / 2 * this._inkingManager.scale) + "px";
            backgroundImage.style.top = (this._inkingManager.centerY + this._inkingManager.offset.y - this._backgroundImageHeight / 2 * this._inkingManager.scale) + "px";
        }
    }

    constructor() {
        super();

        this._userInfo = getRandomUserInfo();

        Utils.loadTemplate(appTemplate, document.body);

        const backgroundImage = document.getElementById("backgroundImage") as HTMLImageElement;

        if (backgroundImage) {
            const showBackgroundImage = () => {
                this._backgroundImageWidth = backgroundImage.naturalWidth;
                this._backgroundImageHeight = backgroundImage.naturalHeight;

                this.updateBackgroundImagePosition();
            }

            if (backgroundImage.complete) {
                showBackgroundImage();
            }
            else {
                backgroundImage.addEventListener(
                    "load",
                    () => {
                        showBackgroundImage();
                    });
            }
        }

        const setupButton = (buttonId: string, onClick: () => void) => {
            const button = document.getElementById(buttonId);

            if (button) {
                button.onclick = onClick;
            }
        }

        setupButton("btnStroke", () => { this._inkingManager.tool = InkingTool.pen });
        setupButton(
            "btnArrow", () => {
                this._inkingManager.tool = InkingTool.line;
                this._inkingManager.lineBrush.endArrow = "open";
            });
        setupButton("btnLaserPointer", () => { this._inkingManager.tool = InkingTool.laserPointer });
        setupButton("btnHighlighter", () => { this._inkingManager.tool = InkingTool.highlighter });
        setupButton("btnEraser", () => { this._inkingManager.tool = InkingTool.eraser });
        setupButton("btnPointEraser", () => { this._inkingManager.tool = InkingTool.pointEraser });

        setupButton("btnBlack", () => { this._inkingManager.penBrush.color = { r: 0, g: 0, b: 0 } });
        setupButton("btnYellow", () => { this._inkingManager.penBrush.color = { r: 255, g: 252, b: 0 } });
        setupButton("btnGreen", () => { this._inkingManager.penBrush.color = { r: 0, g: 255, b: 0 } });
        setupButton("btnRed", () => { this._inkingManager.penBrush.color = { r: 255, g: 0, b: 0 } });
        setupButton("btnBlue", () => { this._inkingManager.penBrush.color = { r: 0, g: 105, b: 175 } });

        setupButton("btnClear", () => { this._inkingManager.clear(); });

        setupButton("btnOffsetLeft", () => { this.offsetBy(-10, 0); });
        setupButton("btnOffsetUp", () => { this.offsetBy(0, -10); });
        setupButton("btnOffsetRight", () => { this.offsetBy(10, 0); });
        setupButton("btnOffsetDown", () => { this.offsetBy(0, 10); });

        setupButton(
            "btnResetView",
            () => {
                this._inkingManager.offset = {
                    x: 0,
                    y: 0
                }

                this._inkingManager.scale = 1;

                this.updateBackgroundImagePosition();
            }
        );

        setupButton(
            "btnZoomOut",
            () => {
                if (this._inkingManager.scale > 0.1) {
                    this._inkingManager.scale -= 0.1;

                    this.updateBackgroundImagePosition();
                }
            }
        );
        setupButton(
            "btnZoomIn",
            () => {
                this._inkingManager.scale += 0.1;

                this.updateBackgroundImagePosition();
            }
        );

        setupButton(
            "btnToggleCursorShare",
            () => {
                const liveCanvas = this.getLiveCanvas();
                const isCursorShared = liveCanvas.isCursorShared;

                liveCanvas.isCursorShared = !isCursorShared;

                const button = document.getElementById("btnToggleCursorShare");

                if (button) {
                    button.innerText = liveCanvas.isCursorShared ? "Stop sharing cursor" : "Share cursor";
                }
            }
        );
    }

    async start() {
        if (Utils.runningInTeams()) {
            await Teams.app.initialize();

            Teams.app.notifySuccess();
        }

        this.internalStart().catch(
            (error) => {
                console.error(error)

                Utils.loadTemplate(`<div>Error: ${JSON.stringify(error)}</div>`, document.body);
            });
    }
}<|MERGE_RESOLUTION|>--- conflicted
+++ resolved
@@ -57,12 +57,7 @@
 
 const containerSchema = {
     initialObjects: {
-<<<<<<< HEAD
-        liveCanvas: LiveCanvas,
-        startStopDrawingSimulation: LiveEvent
-=======
         liveCanvas: LiveCanvas
->>>>>>> db33713f
     }
 };
 
@@ -83,13 +78,6 @@
         return this._container.initialObjects.liveCanvas as LiveCanvas;
     }
 
-<<<<<<< HEAD
-    private startOrStopDrawingSimulation(start: boolean) {
-        (this._container.initialObjects.startStopDrawingSimulation as LiveEvent).sendEvent({ isStarted: start });
-    }
-
-=======
->>>>>>> db33713f
     private _hostResizeObserver!: ResizeObserver;
     private _userInfo: IUserInfo;
 
@@ -108,47 +96,6 @@
 
         this._container = (await client.joinContainer(containerSchema)).container;
 
-<<<<<<< HEAD
-        const startStopDrawingSimulationEvent = this._container.initialObjects.startStopDrawingSimulation as LiveEvent;
-        startStopDrawingSimulationEvent.on(
-            "received",
-            (event, local) => {
-                const button = document.getElementById("btnSimulation");
-
-                if (local) {
-                    this._simulationStarted = event.isStarted;
-
-                    if (button) {
-                        button.innerText = this._simulationStarted ? "Stop simulation" : "Start simulation";
-                    }
-                }
-                else {
-                    if (event.isStarted) {
-                        // Ait a maximum of 1 second so not all clients starts drawing at the same time
-                        window.setTimeout(
-                            () => { this._drawingSimulation.start(); },
-                            Math.random() * 5000);
-                    }
-                    else {
-                        this._drawingSimulation.stop();
-                    }
-
-                    if (button) {
-                        if (event.isStarted) {
-                            button.setAttribute("disabled", "");
-                        }
-                        else {
-                            button.removeAttribute("disabled");
-                        }
-                    }
-                }
-            }
-        );
-
-        startStopDrawingSimulationEvent.initialize();
-
-=======
->>>>>>> db33713f
         const inkingHost = document.getElementById("inkingHost");
 
         if (inkingHost) {
