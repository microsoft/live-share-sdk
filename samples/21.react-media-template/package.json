{
  "name": "react-media-template",
  "version": "0.4.0",
  "private": true,
  "author": "Microsoft",
  "license": "MIT",
  "dependencies": {
    "@fluentui/react-components": "^9.2.0",
    "@fluentui/react-icons": "^2.0.179",
    "@fluentui/react-theme": "^9.0.0",
    "@fluidframework/azure-client": "~1.0.2",
<<<<<<< HEAD
    "@microsoft/live-share": "~0.4.1",
    "@microsoft/live-share-canvas": "~0.4.1",
    "@microsoft/live-share-media": "~0.4.1",
=======
    "@microsoft/live-share": "~0.5.0",
    "@microsoft/live-share-media": "~0.5.0",
>>>>>>> 28b24125
    "@microsoft/teams-js": "2.0.0-experimental.1",
    "@testing-library/jest-dom": "^5.16.2",
    "@testing-library/react": "^12.1.3",
    "@testing-library/user-event": "^13.5.0",
    "fluid-framework": "~1.2.3",
    "lodash": "^4.17.21",
    "react": "^17.0.0",
    "react-dom": "^17.0.0",
    "react-router-dom": "^6.2.2",
    "react-scripts": "^4.0.0",
    "use-resize-observer": "^8.0.0",
    "uuid": "^8.3.2",
    "web-vitals": "^2.1.4"
  },
  "devDependencies": {
    "@fluidframework/test-client-utils": "~1.2.3",
    "dotenv-cli": "^5.1.0",
    "eslint": "^7.32.0",
    "eslint-config-prettier": "^8.3.0",
    "eslint-plugin-prettier": "^3.4.1",
    "prettier": "^2.5.0",
    "start-server-and-test": "^1.11.6"
  },
  "scripts": {
    "clean": "npx shx rm -rf build",
    "start": "start-server-and-test start:server 7070 start:client",
    "start:client": "react-scripts start",
    "start:server": "npx @fluidframework/azure-local-service@latest",
    "build": "react-scripts build",
    "build:dev": "dotenv -e .env.development react-scripts build",
    "test": "react-scripts test",
    "eject": "react-scripts eject"
  },
  "eslintConfig": {
    "extends": [
      "react-app",
      "react-app/jest"
    ]
  },
  "browserslist": {
    "production": [
      ">0.2%",
      "not dead",
      "not op_mini all"
    ],
    "development": [
      "last 1 chrome version",
      "last 1 firefox version",
      "last 1 safari version"
    ]
  }
}<|MERGE_RESOLUTION|>--- conflicted
+++ resolved
@@ -9,14 +9,9 @@
     "@fluentui/react-icons": "^2.0.179",
     "@fluentui/react-theme": "^9.0.0",
     "@fluidframework/azure-client": "~1.0.2",
-<<<<<<< HEAD
-    "@microsoft/live-share": "~0.4.1",
-    "@microsoft/live-share-canvas": "~0.4.1",
-    "@microsoft/live-share-media": "~0.4.1",
-=======
-    "@microsoft/live-share": "~0.5.0",
     "@microsoft/live-share-media": "~0.5.0",
->>>>>>> 28b24125
+    "@microsoft/live-share-canvas": "~0.5.0",
+    "@microsoft/live-share-media": "~0.5.0",
     "@microsoft/teams-js": "2.0.0-experimental.1",
     "@testing-library/jest-dom": "^5.16.2",
     "@testing-library/react": "^12.1.3",
