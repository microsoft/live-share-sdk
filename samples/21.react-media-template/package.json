--- conflicted
+++ resolved
@@ -9,16 +9,9 @@
     "@fluentui/react-icons": "^2.0.179",
     "@fluentui/react-theme": "^9.0.0",
     "@fluidframework/azure-client": "~1.0.2",
-<<<<<<< HEAD
     "@microsoft/live-share": "1.0.0-preview.1",
     "@microsoft/live-share-media": "1.0.0-preview.1",
-    "@microsoft/teams-js": "2.4.0",
-=======
-    "@microsoft/live-share": "~0.5.1",
-    "@microsoft/live-share-canvas": "~0.5.1",
-    "@microsoft/live-share-media": "~0.5.1",
-    "@microsoft/teams-js": "2.0.0-experimental.1",
->>>>>>> db33713f
+    "@microsoft/teams-js": "2.5.0",
     "@testing-library/jest-dom": "^5.16.2",
     "@testing-library/react": "^12.1.3",
     "@testing-library/user-event": "^13.5.0",
