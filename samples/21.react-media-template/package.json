--- conflicted
+++ resolved
@@ -6,15 +6,9 @@
   "license": "MIT",
   "dependencies": {
     "@fluentui/react-components": "^9.0.0-rc.9",
-<<<<<<< HEAD
     "@microsoft/live-share": "~0.2.0",
     "@microsoft/live-share-media": "~0.2.0",
     "@microsoft/teams-js": "~2.0.0-experimental.0",
-=======
-    "@microsoft/live-share": "~0.1.2",
-    "@microsoft/live-share-media": "~0.1.2",
-    "@microsoft/teams-js": "2.0.0-experimental.0",
->>>>>>> 511e59f1
     "@testing-library/jest-dom": "^5.16.2",
     "@testing-library/react": "^12.1.3",
     "@testing-library/user-event": "^13.5.0",
