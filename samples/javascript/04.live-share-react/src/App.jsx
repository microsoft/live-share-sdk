--- conflicted
+++ resolved
@@ -60,13 +60,6 @@
                             element={<TabConfig />}
                         />
                         {/* Example for automatically joining Live Share container when this component is rendered */}
-<<<<<<< HEAD
-                        <Route path={AppRoutes.LiveShareAutoJoin} element={<LiveShareAutoJoin />} />
-                        {/* Example for manually joining Live Share session based on a user action */}
-                        <Route path={AppRoutes.LiveShareManualJoin} element={<LiveShareManualJoin />} />
-                        {/* Example for automatically creating or joining AzureClient container when this component is rendered */}
-                        <Route path={AppRoutes.AzureAutoJoin} element={<AzureAutoJoin />} />
-=======
                         <Route
                             exact
                             path={AppRoutes.LiveShareAutoJoin}
@@ -84,7 +77,6 @@
                             path={AppRoutes.AzureAutoJoin}
                             element={<AzureAutoJoin />}
                         />
->>>>>>> 07ab6e9c
                     </Routes>
                 </Router>
             )}
