--- conflicted
+++ resolved
@@ -17,31 +17,19 @@
         "react-router": "^6.4.2",
         "react-router-dom": "^6.4.2",
         "uuid": "^9.0.0",
-        "web-vitals": "^3.1.0"
+        "web-vitals": "^3.1.1"
     },
     "devDependencies": {
         "@fluidframework/test-client-utils": "~1.2.3",
-<<<<<<< HEAD
-        "@typescript-eslint/eslint-plugin": "^5.39.0",
-        "@typescript-eslint/parser": "^5.40.0",
+        "@typescript-eslint/eslint-plugin": "^5.48.1",
+        "@typescript-eslint/parser": "^5.48.1",
         "@vitejs/plugin-react": "^3.0.1",
-        "eslint": "^7.32.0",
-=======
-        "@typescript-eslint/eslint-plugin": "^5.47.1",
-        "@typescript-eslint/parser": "^5.47.1",
-        "@vitejs/plugin-react": "^1.3.0",
-        "eslint": "^8.30.0",
->>>>>>> 88ee79d3
+        "eslint": "^8.31.0",
         "eslint-config-prettier": "^8.5.0",
         "eslint-plugin-prettier": "^4.2.1",
         "prettier": "^2.5.0",
-<<<<<<< HEAD
-        "start-server-and-test": "^1.11.6",
+        "start-server-and-test": "^1.15.2",
         "vite": "^4.0.4"
-=======
-        "start-server-and-test": "^1.15.2",
-        "vite": "^2.9.9"
->>>>>>> 88ee79d3
     },
     "scripts": {
         "build:dev": "dotenv -e .env.development build",
@@ -51,15 +39,9 @@
         "start-https": "start-server-and-test start:server 7070 start:https",
         "start:client": "vite",
         "start:https": "vite --config vite.https-config.js",
-<<<<<<< HEAD
+        "doctor": "eslint src/**/*.{j,t}s{,x} --fix --no-error-on-unmatched-pattern",
         "start:server": "npx @fluidframework/azure-local-service@latest",
         "start": "start-server-and-test start:server 7070 start:client"
-=======
-        "build": "vite build",
-        "build:dev": "dotenv -e .env.development build",
-        "preview": "vite preview",
-        "doctor": "eslint src/**/*.{j,t}s{,x} --fix --no-error-on-unmatched-pattern"
->>>>>>> 88ee79d3
     },
     "browserslist": {
         "production": [
