--- conflicted
+++ resolved
@@ -1,20 +1,10 @@
 {
-<<<<<<< HEAD
-  "extends": "../../../packages/live-share/tsconfig.json",
-  "include": ["./src"],
-  "compilerOptions": {
-    "jsx": "react-jsx",
-    "outDir": "/tmp",
-    "module": "esnext"
-  },
-  "files": ["src/main.tsx"]
-=======
     "extends": "../../../packages/live-share/tsconfig.json",
     "include": ["./src"],
     "compilerOptions": {
         "jsx": "react-jsx",
-        "outDir": "/tmp"
+        "outDir": "/tmp",
+        "module": "esnext"
     },
     "files": ["src/main.tsx"]
->>>>>>> a875776c
 }