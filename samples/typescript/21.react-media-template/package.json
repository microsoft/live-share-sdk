--- conflicted
+++ resolved
@@ -5,7 +5,7 @@
     "author": "Microsoft",
     "license": "MIT",
     "dependencies": {
-        "@fluentui/react-components": "^9.7.4",
+        "@fluentui/react-components": "^9.9.1",
         "@fluentui/react-icons": "^2.0.179",
         "@fluentui/react-theme": "^9.0.0",
         "@fluidframework/azure-client": "~1.0.2",
@@ -25,50 +25,36 @@
         "react-router-dom": "^6.4.2",
         "use-resize-observer": "^8.0.0",
         "uuid": "^9.0.0",
-        "web-vitals": "^3.1.0"
+        "web-vitals": "^3.1.1"
     },
     "devDependencies": {
         "@fluidframework/test-client-utils": "~1.2.3",
         "@types/lodash": "^4.14.191",
         "@types/react": "^18.0.24",
-<<<<<<< HEAD
-        "@types/react-dom": "^18.0.8",
-        "@typescript-eslint/eslint-plugin": "^5.39.0",
-        "@typescript-eslint/parser": "^5.40.0",
+        "@types/react-dom": "^18.0.10",
+        "@typescript-eslint/eslint-plugin": "^5.48.1",
+        "@typescript-eslint/parser": "^5.48.1",
         "@vitejs/plugin-react": "^3.0.1",
-        "dotenv-cli": "^5.1.0",
-        "eslint": "^7.32.0",
-=======
-        "@types/react-dom": "^18.0.10",
-        "@typescript-eslint/eslint-plugin": "^5.47.1",
-        "@typescript-eslint/parser": "^5.47.1",
-        "@vitejs/plugin-react": "^1.3.0",
         "dotenv-cli": "^6.0.0",
-        "eslint": "^8.30.0",
->>>>>>> 88ee79d3
+        "eslint": "^8.31.0",
         "eslint-config-prettier": "^8.5.0",
         "eslint-plugin-prettier": "^4.2.1",
         "eslint-plugin-react": "^7.31.11",
         "eslint-plugin-react-hooks": "^4.6.0",
-<<<<<<< HEAD
-        "start-server-and-test": "^1.11.6",
+        "start-server-and-test": "^1.15.2",
         "vite": "^4.0.4"
-=======
-        "start-server-and-test": "^1.15.2",
-        "vite": "^2.9.9"
->>>>>>> 88ee79d3
     },
     "scripts": {
+        "build:dev": "dotenv -e .env.development build",
+        "build": "tsc && vite build",
         "clean": "npx shx rm -rf build",
-        "start": "start-server-and-test start:server 7070 start:client",
+        "doctor": "eslint src/**/*.{j,t}s{,x} --fix --no-error-on-unmatched-pattern",
+        "preview": "vite preview",
         "start-https": "start-server-and-test start:server 7070 start:https",
         "start:client": "vite",
+        "start:https": "vite --config vite.https-config.ts",
         "start:server": "npx @fluidframework/azure-local-service@latest",
-        "start:https": "vite --config vite.https-config.ts",
-        "build": "tsc && vite build",
-        "build:dev": "dotenv -e .env.development build",
-        "preview": "vite preview",
-        "doctor": "eslint src/**/*.{j,t}s{,x} --fix --no-error-on-unmatched-pattern"
+        "start": "start-server-and-test start:server 7070 start:client"
     },
     "browserslist": {
         "production": [
